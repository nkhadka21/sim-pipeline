import numpy as np
import scipy
from scipy.signal import convolve2d
from scipy.signal import fftconvolve
from lenstronomy.Util.param_util import transform_e1e2_product_average
from lenstronomy.Util.param_util import ellipticity2phi_q
from astropy.io import fits
from astropy import units as u
import warnings


def epsilon2e(epsilon):
    """Translates ellipticity definitions from.

    .. math::
        epsilon = \\equic \\frac{1 - q^2}{1 + q^2}

    to

    .. math::
        e = \\equic \\frac{1 - q}{1 + q}

    :param epsilon: ellipticity
    :return: eccentricity
    """
    if epsilon == 0:
        return 0
    elif 0 < epsilon <= 1:
        return (1 - np.sqrt(1 - epsilon**2)) / epsilon
    else:
        raise ValueError('Value of "epsilon" is %s and needs to be in [0, 1]' % epsilon)


def e2epsilon(e):
    """Translates ellipticity definitions from.

    .. math::
        e = \\equic \\frac{1 - q}{1 + q}

    to

    .. math::
        epsilon = \\equic \\frac{1 - q^2}{1 + q^2}

    :param e: eccentricity
    :return: ellipticity
    """
    return 2 * e / (1 + e**2)


def ellip_from_axis_ratio2epsilon(ellip):
    """Translates ellipticity definitions from.

    .. math::
        ellip = \\equic \\1 - q

    to

    .. math::
        epsilon = \\equic \\frac{1 - q^2}{1 + q^2}

    :param ellip: ellipticity in SL-Hammocks
    :type  ellip: ndarray or float
    :return: epsilon. ellipticity in slsim
    """
    return (1.0 - (1.0 - ellip) ** 2) / (1.0 + (1.0 - ellip) ** 2)


def random_ra_dec(ra_min, ra_max, dec_min, dec_max, n):
    """Generates n number of random ra, dec pair with in a given limits.

    :param ra_min: minimum limit for ra
    :param ra_max: maximum limit for ra
    :param dec_min: minimum limit for dec
    :param dec_max: maximum limit for dec
    :param n: number of random sample
    :returns: n number of ra, dec pair within given limits
    """
    ra = np.random.uniform(ra_min, ra_max, n)
    dec = np.random.uniform(dec_min, dec_max, n)
    return ra, dec


def random_radec_string(ra_min, ra_max, dec_min, dec_max, n):
    """Generates n number of random "ra, dec" string within given limits.

    :param ra_min: minimum limit for ra
    :param ra_max: maximum limit for ra
    :param dec_min: minimum limit for dec
    :param dec_max: maximum limit for dec
    :param n: number of random sample
    :returns: n number of "ra, dec" strings within given limits
    """
    ra, dec = random_ra_dec(
        ra_min=ra_min, ra_max=ra_max, dec_min=dec_min, dec_max=dec_max, n=n
    )
    center_coods_list = []
    for i in range(n):
        center_coods_list.append(str(ra[i]) + ", " + str(dec[i]))
    return center_coods_list


def convolved_image(image, psf_kernel, convolution_type="fft"):
    """Convolves an image with given psf kernel.

    :param image: image to be convolved
    :param psf_kernel: kernel used to convolve the given image. It
        should be a pixel psf kernel.
    :param convolution_type: method to be used to convolve image.
        currently fftconvolve and convolve2d are supported. The default
        type is fftconvolve and we prefer to use fftconvolve over
        convolve2d because it is relatively faster for our purpose.
    :returns: convolved image.
    """
    if convolution_type == "fft":
        return fftconvolve(image, psf_kernel, mode="same")
    if convolution_type == "grid":
        return convolve2d(
            image, psf_kernel, mode="same", boundary="symm", fillvalue=0.0
        )


def magnitude_to_amplitude(magnitude, mag_zero_point):
    """Converts source magnitude to amplitude.

    :param magnitude: source magnitude
    :param mag_zero_point: zero point magnitude for the image
    :returns: source amplitude in counts per second
    """
    delta_m = magnitude - mag_zero_point
    counts = 10 ** (-delta_m / 2.5)
    return counts


def amplitude_to_magnitude(amplitude, mag_zero_point):
    """Converts source amplitude to magnitude.

    The inverse of     magnitude_to_amplitude().
    :param amplitude: source amplitude in flux
    :param mag_zero_point: zero point magnitude
    :returns: source magnitude
    """
    delta_m = -np.log10(amplitude) * 2.5
    magnitude = delta_m + mag_zero_point
    return magnitude


def images_to_pixels(image_series):
    """Converts a series of image snapshots into a list of pixel snapshots.

    :param image_series: Series of images to convert
    :return: List of pixel snapshots
    """
    initial_shape = np.shape(image_series)
    number_of_pixels = initial_shape[1] * initial_shape[2]
    return np.reshape(image_series, (initial_shape[0], number_of_pixels))


def pixels_to_images(pixels, original_shape):
    """Converts a string of pixel snapshots back into a series of image
    snapshots. This is the inverse of images_to_pixels.

    :param pixels: Series of pixel snapshots to arrange back into the
        original image shape
    :param original_shape: The original output of
        np.shape(original_image_series) [tuple]
    :return: Series of image snapshots
    """
    return np.reshape(
        pixels, (np.size(pixels, 0), original_shape[1], original_shape[2])
    )


def interpolate_variability(image_series, orig_timestamps, new_timestamps):
    """Interpolates between time stamps of a series of image snapshots. This
    will be important for future implimentation of microlensing.

    :param image_series: 3 dimensional array of shape (snapshot_index,
        x, y) defining snapshots of a variable object in (x, y)
        coordinates
    :param orig_timestamps: List of timestamps which represent the time
        of each simulated observation, must be same length as
        np.size(image_series, 0)
    :param new_timestamps: List of new timestamps to interpolate the
        series of snapshots to
    :return: Linearly interpolated series of snapshots at the new
        timestamps on a pixel- by-pixel basis
    """
    time_varying_pixels = images_to_pixels(image_series)
    number_pixels = np.size(time_varying_pixels, 1)
    pixel_positions = np.linspace(1, number_pixels, number_pixels)

    # prepare the interpolation grid. bounds_error=False allows for endpoint
    # "interpolation" (e.g. allows t=0 in new_timestamps)
    interpolation = scipy.interpolate.RegularGridInterpolator(
        (orig_timestamps, pixel_positions),
        time_varying_pixels,
        bounds_error=False,
        fill_value=None,
    )

    # define new times to interpolate to, and do not interpolate between pixels
    new_time_points = np.meshgrid(new_timestamps, pixel_positions, indexing="ij")
    pixels_resampled = interpolation((new_time_points[0], new_time_points[1]))
    return pixels_to_images(pixels_resampled, np.shape(image_series))


def transformmatrix_to_pixelscale(tranform_matrix):
    """Calculates pixel scale using tranform matrix.

    :param tranform_matrix: transformation matrix (2x2) of pixels into
        coordinate displacements
    :return: pixel scale
    """
    determinant = np.linalg.det(tranform_matrix)
    return np.sqrt(determinant)


def average_angular_size(a, b):
    """Computes average angular size using semi major and minor axis.

    :param a: value of semi major axis in arcsec
    :param b: value of semi minor axis in arcsec
    :return: average angular size in arcsec
    """
    return np.sqrt(a * b)


def axis_ratio(a, b):
    """Computes axis ratio using semi major and minor axis.

    :param a: value of semi major
    :param b: value of semi minor
    :return: axis ratio
    """
    return b / a


def eccentricity(q):
    """Computes eccentricity using axis ratio.

    :param q: axis ratio of an object
    :return: eccentricity
    """
    return (1 - q) / (1 + q)


def deg2_to_cone_angle(solid_angle_deg2):
    """Convert solid angle from square degrees to half cone angle in radians.

    This function translates a solid angle, specified in square degrees,
    into the corresponding half cone angle expressed in radians. This
    conversion is essential for applications involving angular
    measurements in astronomy, particularly in lensing calculations
    where the geometry of observations is defined in terms of cone
    angles.

    :param solid_angle_deg2: Solid angle in square degrees to be
        converted.
    :type solid_angle_deg2: float
    :return: The half cone angle in radians equivalent to the input
        solid angle.
    :rtype: float :note: The conversion utilizes the relationship
        between solid angles in steradians and the apex angle of a cone,
        facilitating a direct transition from square degrees to radians.
    """

    solid_angle_sr = solid_angle_deg2 * (np.pi / 180) ** 2
    theta = np.arccos(1 - solid_angle_sr / (2 * np.pi))  # rad
    return theta


def ellipticity_slsim_to_lenstronomy(e1_slsim, e2_slsim):
    """Converts ellipticity component from slsim convension to lenstronomy
    convention. In slsim, position angle goes from North to East. In
    lenstronomy, position angle goes from East to North.

    :param e1_slsim:
        first component of the ellipticity in slsim convension i.e position
        angle from north to east.

    :param e2_slsim:
        second component of the ellipticity in slsim convention.

    return: ellipticity components in lenstronomy convention.
    """

    return -e1_slsim, e2_slsim


def elliptical_distortion_product_average(x, y, e1, e2, center_x, center_y):
    """Maps the coordinates x, y with eccentricities e1, e2 into a new
    elliptical coordinate system with same coordinate orientation.

    :param x: x-coordinate
    :param y: y-coordinate
    :param e1: eccentricity
    :param e2: eccentricity
    :param center_x: center of distortion
    :param center_y: center of distortion
    :return: distorted coordinates x', y'
    """
    x_, y_ = transform_e1e2_product_average(x, y, e1, e2, center_x, center_y)

    # Rotate back
    phi_g, q = ellipticity2phi_q(e1, e2)
    cos_phi = np.cos(-phi_g)
    sin_phi = np.sin(-phi_g)

    x__ = cos_phi * x_ + sin_phi * y_
    y__ = -sin_phi * x_ + cos_phi * y_

    # Shift
    x___ = x__ + center_x
    y___ = y__ + center_y

    return x___, y___


def fits_append_table(filename, table):
    """Append an Astropy Table to an existing FITS file.

    :param filename: Name of the FITS file to append to
    :param table: Astropy Table object to append
    """
    hdulist = fits.open(filename, mode="append")
    hdulist.append(fits.BinTableHDU(table))
    hdulist.writeto(filename, overwrite=True)
    hdulist.close()


def catalog_with_angular_size_in_arcsec(galaxy_catalog, input_catalog_type="skypy"):
    """This function is written to change unit of angular size in skypy galaxy
    catalog to arcsec. If user is using deflector catalog other than generated
    from skypy pipeline, we require them to provide angular size of the galaxy
    in arcsec.

    :param galaxy_catalog: galaxy catalog.
    :param input_catalog_type: type of the catalog.
    :type input_catalog_type: str. "skypy" or None
    :return: galaxy catalog with anularsize in arcsec.
    """
    copied_galaxy_catalog = galaxy_catalog.copy()
    if input_catalog_type == "skypy":
        copied_galaxy_catalog["angular_size"] = copied_galaxy_catalog[
            "angular_size"
        ].to(u.arcsec)
        warning_msg = (
            "Angular size is converted to arcsec because provided"
            " input_catalog_type is skypy. If this is not correct, please refer to"
            " the documentation of the class you are using"
        )
        warnings.warn(warning_msg, category=UserWarning, stacklevel=2)
    else:
        warning_msg = (
            "You provided angular size in arcsec. If this is not correct, please"
            " refer to the documentation of the class that you are using"
        )
        warnings.warn(warning_msg, category=UserWarning, stacklevel=2)
    return copied_galaxy_catalog


def convert_mjd_to_days(reference_mjd, start_point_mjd):
    """Convert reference MJD(s) to days relative to a chosen zero-point MJD.

    :param reference_mjd: The reference MJD(s) to convert.
    :type reference_mjd: float, list, or numpy.ndarray
    :param start_point_mjd: The zero-point MJD to use as the reference.
    :return: The time(s) in days relative to the zero-point MJD.
    """
    # Ensure input is a NumPy array for consistent handling
    reference_mjd = np.array(reference_mjd)
    return reference_mjd - start_point_mjd


def transient_event_time_mjd(min_mjd, max_mjd):
    """Produces a random MJD time with in the given range.

    :param min_mjd: Minimum bound for the MJD time
    :param max_mjd: Maximum bound for the MJD time
    :return: A random MJD time between given min and max bounds.
    """
    start_mjd = np.random.randint(min_mjd, max_mjd)
    return start_mjd


def downsample_galaxies(galaxy_pop, dN, dM, M_min, M_max, z_min, z_max):
    """Downsamples a galaxy population to match the luminosity function of
    another population. Another population with the given redshift range is
    specified by the dN.

    :param galaxy_population: astropy.table.Table. Table containing the
        galaxy population with at least a 'magnitude' column.
    :param dN: array-like. Galaxy counts per magnitude bin for the
        reference population.
    :param dM: float. Magnitude bin width.
    :param M_min: float. Minimum magnitude for binning.
    :param M_max: float. Maximum magnitude for binning.
    :param z_min: float. Minimum redshift for sample.
    :param z_max: float. Maximum redshift for sample.
    :returns: astropy.table.Table. Downsampled galaxy population.
    """
    galaxy_pop = galaxy_pop[(galaxy_pop["z"] > z_min) & (galaxy_pop["z"] <= z_max)]
    # Create magnitude bins
    M_bins = np.arange(M_min, M_max + dM, dM)

    # Downsample second population to match dN
    selected_indices = []

    for i in range(len(dN)):
        # Identify galaxies in the current magnitude bin
        mask = (galaxy_pop["mag_i"] >= M_bins[i]) & (
            galaxy_pop["mag_i"] < M_bins[i + 1]
        )
        indices = np.where(mask)[0]

        # Determine how many galaxies to keep
        N_to_keep = min(dN[i], len(indices))

        # Randomly select indices
        if N_to_keep > 0 and len(indices) > 0:
            selected = np.random.choice(indices, N_to_keep, replace=False)
            selected_indices.extend(selected)

    # Create a downsampled population
    downsampled_pop = galaxy_pop[selected_indices]
    return downsampled_pop


def vel_disp_from_m_star(m_star):
    """Function to calculate the velocity dispersion from the staller mass
    using empirical relation for elliptical galaxies.

    The power-law formula is given by:

    .. math::

         V_{\\mathrm{disp}} = 10^{2.32} \\left( \\frac{M_{\\mathrm{star}}}{10^{11}
         M_\\odot} \\right)^{0.24}

    2.32,0.24 is the parameters from [1] table 2
    [1]:Auger, M. W., et al. "The Sloan Lens ACS Survey. X. Stellar, dynamical, and
    total mass correlations of massive elliptical galaxies." The Astrophysical
    Journal 724.1 (2010): 511.

    :param m_star: stellar mass in the unit of solar mass
    :return: the velocity dispersion ("km/s")
    """
    v_disp = np.power(10, 2.32) * np.power(m_star / 1e11, 0.24)
    return v_disp


def galaxy_size_redshift_evolution(z):
<<<<<<< HEAD
    """This function provides a galaxy size elolution with the redshift.
    Provides a correction factor to the size relative to z=0.
    This relation is taken from Shibuya et al. (2015): https://arxiv.org/abs/1503.07481
    
    :param z: galaxy redshift. It can be a single galaxy redshift or list of galaxy 
=======
    """This function provides a galaxy size elolution with the redshift. This
     relation is taken from Shibuya et al. (2015): https://arxiv.org/abs/1503.07481

    :param z: galaxy redshift. It can be a single galaxy redshift or list of galaxy
>>>>>>> 58d0e171
     redshifts.
    :return: Physical size of the galaxy.
    """
    Bz = 4.89  # median value from Table 6 of Shibuya et al. (2015)
    betaz = -1.05  # median value from Table 6 of Shibuya et al. (2015)
    return Bz * (1 + z) ** betaz<|MERGE_RESOLUTION|>--- conflicted
+++ resolved
@@ -451,18 +451,11 @@
 
 
 def galaxy_size_redshift_evolution(z):
-<<<<<<< HEAD
     """This function provides a galaxy size elolution with the redshift.
     Provides a correction factor to the size relative to z=0.
     This relation is taken from Shibuya et al. (2015): https://arxiv.org/abs/1503.07481
     
     :param z: galaxy redshift. It can be a single galaxy redshift or list of galaxy 
-=======
-    """This function provides a galaxy size elolution with the redshift. This
-     relation is taken from Shibuya et al. (2015): https://arxiv.org/abs/1503.07481
-
-    :param z: galaxy redshift. It can be a single galaxy redshift or list of galaxy
->>>>>>> 58d0e171
      redshifts.
     :return: Physical size of the galaxy.
     """
