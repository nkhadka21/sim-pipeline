--- conflicted
+++ resolved
@@ -97,13 +97,8 @@
                 self._source_dict = Table(self.source_dict)
                 self._source_dict.add_column(new_column)
                 self.source_dict = self._source_dict[0]
-<<<<<<< HEAD
-                self.kwargs_variab_extracted["MJD"] = times
-                self.kwargs_variab_extracted["ps_mag_" + provided_band] = magnitudes
-=======
                 kwargs_variab_extracted["MJD"] = times
                 kwargs_variab_extracted[name] = magnitudes
->>>>>>> 0fabab23
             else:
                 # With this condition we extract values for kwargs_variability from the
                 # given source dict and prepar variability class.
