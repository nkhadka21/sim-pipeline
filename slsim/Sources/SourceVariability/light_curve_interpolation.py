from scipy.interpolate import interp1d


class LightCurveInterpolation(object):
<<<<<<< HEAD
    """This class manages interpolation of light curve of a source"""
    def __init__(self, light_curve):
=======
    """This class manages interpolation of light curve of a source."""

    def __init__(self, times, magnitudes):
>>>>>>> 0663ebf9
        """
        :param light_cureve: dictionary containg observation time and magnitude of a
         point source. Eg: light_curve = {"MJD": np.array([20, 30, 40, 50, 60, 70, 80]), 
         "ps_mag_i": np.array([25, 24, 23, 20, 21, 23, 30])}
        """
<<<<<<< HEAD
        self.light_curve = light_curve
        string = "ps_mag_"
        time_array = self.light_curve["MJD"]
        magnitude_values = {key: value for key, 
                        value in self.light_curve.items() if key.startswith(string)}
        magnitude_array = list(magnitude_values.values())[0]
        self.interpolation = interp1d(time_array, magnitude_array, 
                                kind='linear', fill_value=0, bounds_error=False)
=======
        self.time_array = times
        self.magnitude_array = magnitudes
        self.interpolation = interp1d(
            self.time_array,
            self.magnitude_array,
            kind="linear",
            fill_value="extrapolate",
        )
>>>>>>> 0663ebf9

    def magnitude(self, observation_time):
        """Provides magnitude at given time.

<<<<<<< HEAD
        :param observation_time: observation time of a source in days
        :type observation_time: float
        :return: magnitude at given observation time  
        """ 
=======
        :param observation_time: observation time of a source
        :return: magnitude at given observation time
        """
>>>>>>> 0663ebf9
        return self.interpolation(observation_time)<|MERGE_RESOLUTION|>--- conflicted
+++ resolved
@@ -2,20 +2,13 @@
 
 
 class LightCurveInterpolation(object):
-<<<<<<< HEAD
     """This class manages interpolation of light curve of a source"""
     def __init__(self, light_curve):
-=======
-    """This class manages interpolation of light curve of a source."""
-
-    def __init__(self, times, magnitudes):
->>>>>>> 0663ebf9
         """
         :param light_cureve: dictionary containg observation time and magnitude of a
          point source. Eg: light_curve = {"MJD": np.array([20, 30, 40, 50, 60, 70, 80]), 
          "ps_mag_i": np.array([25, 24, 23, 20, 21, 23, 30])}
         """
-<<<<<<< HEAD
         self.light_curve = light_curve
         string = "ps_mag_"
         time_array = self.light_curve["MJD"]
@@ -24,28 +17,12 @@
         magnitude_array = list(magnitude_values.values())[0]
         self.interpolation = interp1d(time_array, magnitude_array, 
                                 kind='linear', fill_value=0, bounds_error=False)
-=======
-        self.time_array = times
-        self.magnitude_array = magnitudes
-        self.interpolation = interp1d(
-            self.time_array,
-            self.magnitude_array,
-            kind="linear",
-            fill_value="extrapolate",
-        )
->>>>>>> 0663ebf9
 
     def magnitude(self, observation_time):
         """Provides magnitude at given time.
 
-<<<<<<< HEAD
         :param observation_time: observation time of a source in days
         :type observation_time: float
         :return: magnitude at given observation time  
         """ 
-=======
-        :param observation_time: observation time of a source
-        :return: magnitude at given observation time
-        """
->>>>>>> 0663ebf9
         return self.interpolation(observation_time)