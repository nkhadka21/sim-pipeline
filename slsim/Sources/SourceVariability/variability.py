--- conflicted
+++ resolved
@@ -233,11 +233,7 @@
             response_function_amplitudes=response_function
         )
         # set the mean magnitude from reprocessing kwargs if present
-<<<<<<< HEAD
-        if "mean_magnitude" in variability.reprocessing_kwargs:
-=======
         if "mean_magnitude" in variability.reprocessing_kwargs.keys():
->>>>>>> d687c431
             reprocessed_signal -= np.mean(reprocessed_signal)
             reprocessed_signal += variability.reprocessing_kwargs["mean_magnitude"]
         light_curve = {
