import numpy as np
import sncosmo
from astropy import cosmology
from slsim.Util import param_util

_ABSOLUTE_MAG_DISTS = {
    'Ia':   [-19.37, 0.47],
    'Ib':   [-17.90, 0.90],
    'Ic':   [-18.30, 0.60],
    'IIb':  [-17.03, 0.93],
    'IIL':  [-17.98, 0.90],
    'IIP':  [-16.80, 0.97],
    'IIn':  [-18.62, 1.48],
    'Ic-BL':[-18.30, 0.60]
}

def get_accepted_sn_types():
    all_models = sncosmo.registry._get_registry(sncosmo.Source)
    all_models_type_dict = {mod[0]:all_models._loaders[mod][2]['type'].split()[-1] for\
                            mod in all_models._loaders.keys()}
    return  all_models_type_dict,list(np.unique(list(all_models_type_dict.values())))
            

class Supernova(sncosmo.Model):
    """Class describing a supernova."""

    def __init__(
        self,
        source,
        redshift,
        sn_type,
<<<<<<< HEAD
        absolute_mag=None,
        absolute_mag_band=None,
        peak_apparent_mag=None,
        peak_apparent_mag_band=None,
        mag_zpsys='AB',
        cosmo=cosmology.FlatLambdaCDM(H0=70,Om0=0.3),
        **kwargs
=======
        absolute_mag,
        absolute_mag_band,
        absolute_mag_zpsys="AB",
>>>>>>> 2d7bb38e
    ):
        """

        :param source: The model for the spectral evolution of the source. If a string
            is given, it is used to retrieve a `~sncosmo.Source` from
            the registry.
        :type source: `~sncosmo.Source` or str
        :param redshift: The redshift of the source.
        :type redshift: float
        :param sn_type: Supernova type (Ia, Ib, Ic, IIP, etc.)
        :type sn_type: str
        :param absolute_mag: Absolute magnitude of the supernova
        :type absolute_mag: float
        :param absolute_mag_band: Band used to normalize to absolute magnitude
        :type absolute_mag_band: str or `~sncosmo.Bandpass`
        :param peak_apparent_mag: Peak apparent mag of the supernova
        :type peak_apparent_mag: str or `~sncosmo.Bandpass`
        :param peak_apparent_mag_band: Band used to normalize to apparent magnitude
        :type peak_apparent_mag_band: str or `~sncosmo.Bandpass`
        :param mag_zpsys: Optional, AB or Vega (AB default)
        :type mag_zpsys: str
        :param cosmo: Cosmology for absolute magnitude
        :type cosmo: `~astropy.cosmology`
        """
        super(Supernova, self).__init__(source=source,**kwargs)

        self._parameters[0] = redshift
        self._sn_type = sn_type
        if absolute_mag is not None:
            if absolute_mag_band is None:
                print('Must set absolute_mag_band when attempting to set an absolute magnitude.')
            else:
                self.set_source_peakabsmag(absolute_mag, absolute_mag_band, mag_zpsys,cosmo=cosmo)
                if peak_apparent_mag is not None:
                    print('Both peak_apparent_mag and absolute_mag were given, choosing absolute_mag.')
        elif peak_apparent_mag is not None:
            self.set_source_peakmag(peak_apparent_mag,peak_apparent_mag_band,mag_zpsys)
        else:
            print('Warning, you should use self.set_source_peakabsmag or sefl.set_source_peakmag to set the amplitude.')


    def get_apparent_magnitude(self, time, band, zpsys="AB"):
        """
        Function to return apparent magnitude of a SN for a given band and time.

        :param time: The observer-frame time array to evaluate the model
        :type time: `~np.ndarray` or list
        :param band: The bandpass to evaluate the model over
        :type band: str or `~sncosmo.Bandpass`
        :param zpsys: Optional, AB or Vega (AB default)
        :type zpsys: str
        """

<<<<<<< HEAD
        return self.bandmag(band,zpsys,time)


class RandomizedSupernova(Supernova):
    """Class for randomizing a supernova"""



    def __init__(
        self,
        sn_type,
        redshift,
        absolute_mag=None,
        absolute_mag_band='bessellb',
        mag_zpsys='AB',
        cosmo=cosmology.FlatLambdaCDM(H0=70,Om0=0.3),
        random_seed=42,
        **kwargs):

        """

        :param sn_type: Supernova type (Ia, Ib, Ic, IIP, etc.)
        :type sn_type: str
        :param redshift: The redshift of the source.
        :type redshift: float
        :param absolute_mag: Absolute magnitude of the supernova
        :type absolute_mag: float
        :param absolute_mag_band: Band used to normalize to absolute magnitude
        :type absolute_mag_band: str or `~sncosmo.Bandpass`
        :param mag_zpsys: Optional, AB or Vega (AB default)
        :type mag_zpsys: str
        :param cosmo: Cosmology for absolute magnitude
        :type cosmo: `~astropy.cosmology`
        :param random_seed: Random seed for randomization
        :type random_seed: int
        """

        np.random.seed(random_seed)

        all_models,accepted_types = get_accepted_sn_types()
        if sn_type not in accepted_types:
            raise RuntimeError('You passed %s as your SN type, '%sn_type+\
                'but currently accepted SN types are: '+', '.join(accepted_types))
        self._sn_type = sn_type
        self._accepted_SN_types = accepted_types
        self._all_sncosmo_models = all_models
        self._type_models = None
        self._absolute_mag_band = absolute_mag_band

        self.set_random_sed_model(self._sn_type,random_seed=random_seed)

        if absolute_mag is None:
            absolute_mag = self.get_absolute_magnitude(self._sn_type,random_seed=random_seed)

        super(RandomizedSupernova, self).__init__(
                                        source=self._sncosmo_source,
                                        redshift=redshift,
                                        sn_type=self._sn_type,
                                        absolute_mag=absolute_mag,
                                        absolute_mag_band=absolute_mag_band,
                                        mag_zpsys=mag_zpsys,
                                        cosmo=cosmo,
                                        **kwargs)
        if self._sn_type == 'Ia':
            self.set(**{'c':np.random.normal(0,.1),'x1':np.random.normal(0,1)})


    def set_random_sed_model(self,sn_type,random_seed=42):
        """
        Function to set a random SED model for a given SN type.

        :param sn_type: Supernova type (Ia, Ib, Ic, IIP, etc.)
        :type sn_type: str
        :param random_seed: Random seed for randomization
        :type random_seed: int
        """
        np.random.seed(random_seed)

        if sn_type not in self._accepted_SN_types:
            raise RuntimeError('You passed %s as your SN type, '%sn_type+\
                'but currently accepted SN types are: '+', '.join(accepted_types))

        if sn_type=='Ia':
            self._sncosmo_source = 'salt3-nir'
            return

        if self._type_models is None:
            if sn_type == 'IIP':
                check_types = ['IIP','II']
            else:
                check_types = [sn_type]


            type_models = [mod for mod in self._all_sncosmo_models.keys() if\
                            np.any([typ in self._all_sncosmo_models[mod] for typ in check_types])]
            self._type_models = type_models

        random_ind = np.random.randint(0,len(self._type_models))

        self._sncosmo_source = self._type_models[random_ind]

    def get_absolute_magnitude(self,sn_type,absolute_mag_distribution=None,random_seed=42):
        """
        Function to get a reasonable absolute mag for a given SN type.

        :param sn_type: Supernova type (Ia, Ib, Ic, IIP, etc.)
        :type sn_type: str
        :param absolute_mag_distribution: A function that returns an absolute mag
        :type absolute_mag_distribution: func
        :param random_seed: Random seed for randomization
        :type random_seed: int
        """

        np.random.seed(random_seed)

        if absolute_mag_distribution is None:
            mu, sigma = _ABSOLUTE_MAG_DISTS[sn_type]
            absolute_mag = np.random.normal(mu,sigma)
            self._absolute_mag_band = 'bessellb'
        else:
            absolute_mag = absolute_mag_distribution()
        return absolute_mag

if __name__ == '__main__':

    test = RandomizedSupernova('IIP')                             










=======
        return self.bandmag(band, zpsys, time)
>>>>>>> 2d7bb38e
<|MERGE_RESOLUTION|>--- conflicted
+++ resolved
@@ -29,7 +29,6 @@
         source,
         redshift,
         sn_type,
-<<<<<<< HEAD
         absolute_mag=None,
         absolute_mag_band=None,
         peak_apparent_mag=None,
@@ -37,11 +36,6 @@
         mag_zpsys='AB',
         cosmo=cosmology.FlatLambdaCDM(H0=70,Om0=0.3),
         **kwargs
-=======
-        absolute_mag,
-        absolute_mag_band,
-        absolute_mag_zpsys="AB",
->>>>>>> 2d7bb38e
     ):
         """
 
@@ -95,7 +89,6 @@
         :type zpsys: str
         """
 
-<<<<<<< HEAD
         return self.bandmag(band,zpsys,time)
 
 
@@ -222,16 +215,3 @@
 if __name__ == '__main__':
 
     test = RandomizedSupernova('IIP')                             
-
-
-
-
-
-
-
-
-
-
-=======
-        return self.bandmag(band, zpsys, time)
->>>>>>> 2d7bb38e
