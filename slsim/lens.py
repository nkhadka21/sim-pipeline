import numpy as np
from lenstronomy.Cosmo.lens_cosmo import LensCosmo
from lenstronomy.Util import constants
from lenstronomy.LensModel.lens_model import LensModel
from lenstronomy.LightModel.light_model import LightModel
from lenstronomy.LensModel.Solver.lens_equation_solver import LensEquationSolver
from lenstronomy.LensModel.Solver.lens_equation_solver import (
    analytical_lens_model_support,
)
from lenstronomy.Analysis.lens_profile import LensProfileAnalysis
from slsim.ParamDistributions.gaussian_mixture_model import GaussianMixtureModel
from lenstronomy.Util import util, data_util
from slsim.lensed_system_base import LensedSystemBase
import warnings


class Lens(LensedSystemBase):
    """Class to manage individual lenses."""

    def __init__(
        self,
        source_dict,
        deflector_dict,
        cosmo,
        deflector_type="EPL",
        source_type="extended",
        lens_equation_solver="lenstronomy_analytical",
        variability_model=None,
        kwargs_variability=None,
        sn_type=None,
        sn_absolute_mag_band=None,
        sn_absolute_zpsys=None,
        test_area=4 * np.pi,
        mixgauss_means=None,
        mixgauss_stds=None,
        mixgauss_weights=None,
        magnification_limit=0.01,
        light_profile="single_sersic",
        lightcurve_time=None,
    ):
        """

        :param source_dict: source properties
        :type source_dict: dict
        :param deflector_dict: deflector properties
        :type deflector_dict: dict
        :param cosmo: astropy.cosmology instance
        :param deflector_type: type of deflector, i.e. "EPL", "NFW_HERNQUIST"
        :type deflector_type: str
        :param source_type: type of the source 'extended' or 'point_source' or
         'point_plus_extended' supported
        :type source_type: str
        :param lens_equation_solver: type of lens equation solver; currently supporting
         "lenstronomy_analytical" and "lenstronomy_general"
        :type lens_equation_solver: str
        :param variability_model: keyword for variability model to be used. This is an
         input for the Variability class.
        :type variability_model: str
        :param kwargs_variability: keyword arguments for the variability of a source.
         This is associated with an input for Variability class.
        :type kwargs_variability: list of str
        :param sn_type: Supernova type (Ia, Ib, Ic, IIP, etc.)
        :type sn_type: str
        :param sn_absolute_mag_band: Band used to normalize to absolute magnitude
        :type sn_absolute_mag_band: str or `~sncosmo.Bandpass`
        :param sn_absolute_zpsys: Optional, AB or Vega (AB default)
        :type sn_absolute_zpsys: str
        :param test_area: area of disk around one lensing galaxies to be investigated
            on (in arc-seconds^2)
        :param mixgauss_weights: weights of the Gaussian mixture
        :param mixgauss_stds: standard deviations of the Gaussian mixture
        :param mixgauss_means: means of the Gaussian mixture
        :type mixgauss_weights: list of float
        :type mixgauss_stds: list of float
        :type mixgauss_means: list of float
        :param magnification_limit: absolute lensing magnification lower limit to
            register a point source (ignore highly de-magnified images)
        :type magnification_limit: float >= 0
        :param light_profile: keyword for number of sersic profile to use in source
         light model
        :type light_profile: str . Either "single_sersic" or "double_sersic" .
        :param lightcurve_time: observation time array for lightcurve in unit of days.
        :type lightcurve_time: array
        """
        super().__init__(
            source_dict=source_dict,
            deflector_dict=deflector_dict,
            cosmo=cosmo,
            deflector_type=deflector_type,
            test_area=test_area,
            variability_model=variability_model,
            kwargs_variability=kwargs_variability,
            lightcurve_time=lightcurve_time,
            sn_type=sn_type,
            sn_absolute_mag_band=sn_absolute_mag_band,
            sn_absolute_zpsys=sn_absolute_zpsys,
        )

        self.cosmo = cosmo
        self._source_type = source_type
        self._lens_equation_solver = lens_equation_solver
        self._mixgauss_means = mixgauss_means
        self._mixgauss_stds = mixgauss_stds
        self._mixgauss_weights = mixgauss_weights
        self._magnification_limit = magnification_limit
        self.kwargs_variab = kwargs_variability
        self.light_profile = light_profile

        if self._source_type == "extended" and self.kwargs_variab is not None:
            warning_msg = (
                "Extended source can not have variability. Therefore,"
                "variability information provided by you will not be used."
            )
            warnings.warn(warning_msg, category=UserWarning, stacklevel=2)
        self._lens_cosmo = LensCosmo(
            z_lens=float(self.deflector.redshift),
            z_source=float(self.source.redshift),
            cosmo=self.cosmo,
        )

    @property
    def deflector_position(self):
        """Center of the deflector position.

        :return: [x_pox, y_pos] in arc seconds
        """
        return self.deflector.deflector_center

    def extended_source_image_positions(self):
        """Returns extended source image positions by solving the lens equation.

        :return: x-pos, y-pos
        """
        if not hasattr(self, "_image_positions"):
            lens_model_list, kwargs_lens = self.deflector_mass_model_lenstronomy()
            lens_model_class = LensModel(lens_model_list=lens_model_list)
            lens_eq_solver = LensEquationSolver(lens_model_class)
            source_pos_x, source_pos_y = self.source.extended_source_position(
                center_lens=self.deflector_position, draw_area=self.test_area
            )
            if (
                self._lens_equation_solver == "lenstronomy_analytical"
                and analytical_lens_model_support(lens_model_list) is True
            ):
                solver = "analytical"
            else:
                solver = "lenstronomy"
            self._image_positions = lens_eq_solver.image_position_from_source(
                source_pos_x,
                source_pos_y,
                kwargs_lens,
                solver=solver,
                search_window=self.einstein_radius * 6,
                min_distance=self.einstein_radius * 6 / 200,
                magnification_limit=self._magnification_limit,
            )
        return self._image_positions

    def point_source_image_positions(self):
        """Returns point source image positions by solving the lens equation. In the
        absence of a point source, this function returns the solution for the center of
        the extended source.

        :return: x-pos, y-pos
        """
        if not hasattr(self, "_point_image_positions"):
            lens_model_list, kwargs_lens = self.deflector_mass_model_lenstronomy()
            lens_model_class = LensModel(lens_model_list=lens_model_list)
            lens_eq_solver = LensEquationSolver(lens_model_class)
            point_source_pos_x, point_source_pos_y = self.source.point_source_position(
                center_lens=self.deflector_position, draw_area=self.test_area
            )
            # uses analytical lens equation solver in case it is supported by lenstronomy for speed-up
            if (
                self._lens_equation_solver == "lenstronomy_analytical"
                and analytical_lens_model_support(lens_model_list) is True
            ):
                solver = "analytical"
            else:
                solver = "lenstronomy"
            self._point_image_positions = lens_eq_solver.image_position_from_source(
                point_source_pos_x,
                point_source_pos_y,
                kwargs_lens,
                solver=solver,
                search_window=self.einstein_radius * 6,
                min_distance=self.einstein_radius * 6 / 200,
                magnification_limit=self._magnification_limit,
            )
        return self._point_image_positions

    def validity_test(
        self, min_image_separation=0, max_image_separation=10, mag_arc_limit=None
    ):
        """Check whether lensing configuration matches selection and plausibility
        criteria.

        :param min_image_separation: minimum image separation
        :param max_image_separation: maximum image separation
        :param mag_arc_limit: dictionary with key of bands and values of magnitude
            limits of integrated lensed arc
        :type mag_arc_limit: dict with key of bands and values of magnitude limits
        :return: boolean
        """
        # Criteria 1:The redshift of the lens (z_lens) must be less than the
        # redshift of the source (z_source).
        z_lens = self.deflector.redshift
        z_source = self.source.redshift
        if z_lens >= z_source:
            return False

        # Criteria 2: The angular Einstein radius of the lensing configuration (theta_E)
        # times 2 must be greater than or equal to the minimum image separation
        # (min_image_separation) and less than or equal to the maximum image
        # separation (max_image_separation).
        if not min_image_separation <= 2 * self.einstein_radius <= max_image_separation:
            return False

        # Criteria 3: The distance between the lens center and the source position
        # must be less than or equal to the angular Einstein radius
        # of the lensing configuration (times sqrt(2)).
        center_lens, center_source = (
            self.deflector_position,
            self.source.point_source_position(
                center_lens=self.deflector_position, draw_area=self.test_area
            ),
        )
        if np.sum((center_lens - center_source) ** 2) > self.einstein_radius**2 * 2:
            return False

        # Criteria 4: The lensing configuration must produce at least two SL images.
        image_positions = self.point_source_image_positions()
        if len(image_positions[0]) < 2:
            return False

        # Criteria 5: The maximum separation between any two image positions must be
        # greater than or equal to the minimum image separation and less than or
        # equal to the maximum image separation.
        image_separation = image_separation_from_positions(image_positions)
        if not min_image_separation <= image_separation <= max_image_separation:
            return False

        # Criteria 6: (optional)
        # compute the magnified brightness of the lensed extended arc for different
        # bands at least in one band, the magnitude has to be brighter than the limit
        if mag_arc_limit is not None and self._source_type in [
            "extended",
            "point_plus_extended",
        ]:
            # makes sure magnification of extended source is only used when there is
            # an extended source
            bool_mag_limit = False
            host_mag = self.extended_source_magnification()
            for band, mag_limit_band in mag_arc_limit.items():
                mag_source = self.extended_source_magnitude(band)
                mag_arc = mag_source - 2.5 * np.log10(
                    host_mag
                )  # lensing magnification results in a shift in magnitude
                if mag_arc < mag_limit_band:
                    bool_mag_limit = True
                    break
            if bool_mag_limit is False:
                return False
        # TODO make similar criteria for point source magnitudes
        return True
        # TODO: test for signal-to-noise ratio in surface brightness

    @property
    def deflector_redshift(self):
        """

        :return: lens redshift
        """
        return self.deflector.redshift

    @property
    def source_redshift(self):
        """

        :return: source redshift
        """
        return self.source.redshift

    @property
<<<<<<< HEAD
    def einstein_radius_deflector(self):
        """
        Einstein radius, from SIS approximation (coming from velocity dispersion)
        without line-of-sight correction
=======
    def einstein_radius(self):
        """Einstein radius, from SIS approximation (coming from velocity dispersion) +
        external convergence effect.
>>>>>>> 8ce18149

        :return:
        """
        if not hasattr(self, "_theta_E"):
            if self.deflector.redshift >= self.source.redshift:
                self._theta_E = 0
            elif self.deflector.deflector_type in ["EPL"]:
                self._theta_E = self._lens_cosmo.sis_sigma_v2theta_E(
                    float(self.deflector.velocity_dispersion(cosmo=self.cosmo))
                )
            else:
                # numerical solution for the Einstein radius
                lens_model_list, kwargs_lens = self.deflector_mass_model_lenstronomy()
                lens_model = LensModel(lens_model_list=lens_model_list)
                lens_analysis = LensProfileAnalysis(lens_model=lens_model)
<<<<<<< HEAD
                self._theta_E = lens_analysis.effective_einstein_radius(kwargs_lens, r_min=1e-3, r_max=2e1,
                                                                        num_points=50)
        return self._theta_E

    @property
    def einstein_radius(self):
        """Einstein radius, from SIS approximation (coming from velocity dispersion) + external convergence effect.

        :return: Einstein radius [arc seconds]
        """
        theta_E = self.einstein_radius_deflector
=======
                self._theta_E = lens_analysis.effective_einstein_radius(
                    kwargs_lens, r_min=1e-3, r_max=2e1, num_points=50
                )
>>>>>>> 8ce18149
        _, _, kappa_ext = self.los_linear_distortions()
        return theta_E / (1 - kappa_ext)

    def deflector_ellipticity(self):
        """

        :return: e1_light, e2_light, e1_mass, e2_mass
        """
        e1_light, e2_light = self.deflector.light_ellipticity
        e1_mass, e2_mass = self.deflector.mass_ellipticity
        return e1_light, e2_light, e1_mass, e2_mass

    def deflector_stellar_mass(self):
        """

        :return: stellar mass of deflector
        """
        return self.deflector.stellar_mass

    def deflector_velocity_dispersion(self):
        """

        :return: velocity dispersion [km/s]
        """
        return self.deflector.velocity_dispersion(cosmo=self.cosmo)

    def los_linear_distortions(self):
        """Line-of-sight distortions in shear and convergence.

        :return: kappa, gamma1, gamma2
        """
        # TODO: more realistic distribution of shear and convergence,
        #  the covariances among them and redshift correlations
        mixgauss_means = self._mixgauss_means
        mixgauss_stds = self._mixgauss_stds
        mixgauss_weights = self._mixgauss_weights
        if not hasattr(self, "_gamma"):
            mixture = GaussianMixtureModel(
                means=mixgauss_means,
                stds=mixgauss_stds,
                weights=mixgauss_weights,
            )
            gamma = np.abs(mixture.rvs(size=1))[0]
            phi = 2 * np.pi * np.random.random()
            gamma1 = gamma * np.cos(2 * phi)
            gamma2 = gamma * np.sin(2 * phi)
            self._gamma = [gamma1, gamma2]
        if not hasattr(self, "_kappa"):
            self._kappa = np.random.normal(loc=0, scale=0.05)
        return self._gamma[0], self._gamma[1], self._kappa

    def deflector_magnitude(self, band):
        """Apparent magnitude of the deflector for a given band.

        :param band: imaging band
        :type band: string
        :return: magnitude of deflector in given band
        """
        return self.deflector.magnitude(band=band)

    def point_source_arrival_times(self):
        """Arrival time of images relative to a straight line without lensing. Negative
        values correspond to images arriving earlier, and positive signs correspond to
        images arriving later.

        :return: arrival times for each image [days]
        :rtype: numpy array
        """
        lens_model_list, kwargs_lens = self.deflector_mass_model_lenstronomy()
        lens_model = LensModel(
            lens_model_list=lens_model_list,
            cosmo=self.cosmo,
            z_lens=self.deflector_redshift,
            z_source=self.source_redshift,
        )
        x_image, y_image = self.point_source_image_positions()
        arrival_times = lens_model.arrival_time(
            x_image, y_image, kwargs_lens=kwargs_lens
        )
        return arrival_times

    def image_observer_times(self, t_obs):
        """Calculates time of the source at the different images, not correcting for
        redshifts, but for time delays. The time is relative to the first arriving
        image.

        :param t_obs: time of observation [days]. It could be a single observation time
            or an array of observation time.
        :return: time of the source when seen in the different images (without redshift
            correction)
        :rtype: numpy array. Each element of the array corresponds to different image
            observation times.
        """
        arrival_times = self.point_source_arrival_times()
        if type(t_obs) is np.ndarray and len(t_obs) > 1:
            observer_times = (
                t_obs[:, np.newaxis] + arrival_times - np.min(arrival_times)
            ).T
        else:
            observer_times = (t_obs + arrival_times - np.min(arrival_times))[
                :, np.newaxis
            ]

        return observer_times

    def point_source_magnitude(self, band, lensed=False, time=None):
        """Point source magnitude, either unlensed (single value) or lensed (array) with
        macro-model magnifications.

        # TODO: time-variability with micro-lensing

        :param band: imaging band
        :type band: string
        :param lensed: if True, returns the lensed magnified magnitude
        :type lensed: bool
        :param time: time is a image observation time in units of days. If None,
            provides magnitude without variability.
        :return: point source magnitude
        """
        # TODO: might have to change conventions between extended and point source
        if lensed:
            magnif = self.point_source_magnification()
            magnif_log = 2.5 * np.log10(abs(magnif))
            if time is not None:
                time = time
                image_observed_times = self.image_observer_times(time)
                variable_magnitude = self.source.point_source_magnitude(
                    band,
                    image_observation_times=image_observed_times,
                )
                lensed_variable_magnitude = (
                    variable_magnitude - magnif_log[:, np.newaxis]
                )
                return lensed_variable_magnitude
            else:
                source_mag_unlensed = self.source.point_source_magnitude(band)
                magnified_mag_list = []
                for i in range(len(magnif_log)):
                    magnified_mag_list.append(source_mag_unlensed - magnif_log[i])
                return np.array(magnified_mag_list)
        return self.source.point_source_magnitude(band)

    def extended_source_magnitude(self, band, lensed=False):
        """Unlensed apparent magnitude of the extended source for a given band (assumes
        that size is the same for different bands)

        :param band: imaging band
        :type band: string
        :param lensed: if True, returns the lensed magnified magnitude
        :type lensed: bool
        :return: magnitude of source in given band
        """
        # band_string = str("mag_" + band)
        # TODO: might have to change conventions between extended and point source
        source_mag = self.source.extended_source_magnitude(band)
        if lensed:
            mag = self.extended_source_magnification()
            return source_mag - 2.5 * np.log10(mag)
        return source_mag

    def point_source_magnification(self):
        """Macro-model magnification of point sources.

        :return: signed magnification of point sources in same order as image positions
        """
        if not hasattr(self, "_ps_magnification"):
            lens_model_list, kwargs_lens = self.deflector_mass_model_lenstronomy()
            lensModel = LensModel(lens_model_list=lens_model_list)
            img_x, img_y = self.point_source_image_positions()
            self._ps_magnification = lensModel.magnification(img_x, img_y, kwargs_lens)
        return self._ps_magnification

    def extended_source_magnification(self):
        """Compute the extended lensed surface brightness and calculates the integrated
        flux-weighted magnification factor of the extended host galaxy.

        :return: integrated magnification factor of host magnitude
        """
        if not hasattr(self, "_extended_source_magnification"):
            kwargs_model, kwargs_params = self.lenstronomy_kwargs(band=None)
            lightModel = LightModel(
                light_model_list=kwargs_model.get("source_light_model_list", [])
            )
            lensModel = LensModel(
                lens_model_list=kwargs_model.get("lens_model_list", [])
            )
            theta_E = self.einstein_radius
            center_source = self.source.extended_source_position(
                center_lens=self.deflector_position, draw_area=self.test_area
            )

            kwargs_source_mag = kwargs_params["kwargs_source"]
            kwargs_source_amp = data_util.magnitude2amplitude(
                lightModel, kwargs_source_mag, magnitude_zero_point=0
            )

            num_pix = 200
            delta_pix = theta_E * 4 / num_pix
            x, y = util.make_grid(numPix=200, deltapix=delta_pix)
            x += center_source[0]
            y += center_source[1]
            beta_x, beta_y = lensModel.ray_shooting(x, y, kwargs_params["kwargs_lens"])
            flux_lensed = np.sum(
                lightModel.surface_brightness(beta_x, beta_y, kwargs_source_amp)
            )
            flux_no_lens = np.sum(
                lightModel.surface_brightness(x, y, kwargs_source_amp)
            )
            if flux_no_lens > 0:
                self._extended_source_magnification = flux_lensed / flux_no_lens
            else:
                self._extended_source_magnification = 0
        return self._extended_source_magnification

    def lenstronomy_kwargs(self, band=None):
        """Generates lenstronomy dictionary conventions for the class object.

        :param band: imaging band, if =None, will result in un-normalized amplitudes
        :type band: string or None
        :return: lenstronomy model and parameter conventions
        """
        lens_mass_model_list, kwargs_lens = self.deflector_mass_model_lenstronomy()
        (
            lens_light_model_list,
            kwargs_lens_light,
        ) = self.deflector.light_model_lenstronomy(band=band)

        kwargs_model = {
            "lens_light_model_list": lens_light_model_list,
            "lens_model_list": lens_mass_model_list,
        }

        sources, sources_kwargs = self.source_light_model_lenstronomy(band=band)
        # ensure that only the models that exist are getting added to kwargs_model
        for k in sources.keys():
            kwargs_model[k] = sources[k]

        kwargs_source = sources_kwargs["kwargs_source"]
        kwargs_ps = sources_kwargs["kwargs_ps"]

        kwargs_params = {
            "kwargs_lens": kwargs_lens,
            "kwargs_source": kwargs_source,
            "kwargs_lens_light": kwargs_lens_light,
            "kwargs_ps": kwargs_ps,
        }

        return kwargs_model, kwargs_params

    def deflector_mass_model_lenstronomy(self):
        """Returns lens model instance and parameters in lenstronomy conventions.

        :return: lens_model_list, kwargs_lens
        """
        if self.deflector.deflector_type in ["EPL"]:
            lens_mass_model_list = ["EPL"]
<<<<<<< HEAD
            theta_E = self.einstein_radius_deflector
            e1_light_lens, e2_light_lens, e1_mass, e2_mass = self.deflector_ellipticity()
=======
            theta_E = self.einstein_radius
            e1_light_lens, e2_light_lens, e1_mass, e2_mass = (
                self.deflector_ellipticity()
            )
>>>>>>> 8ce18149
            center_lens = self.deflector_position

            kwargs_lens = [
                {
                    "theta_E": theta_E,
                    "gamma": 2,
                    "e1": e1_mass,
                    "e2": e2_mass,
                    "center_x": center_lens[0],
                    "center_y": center_lens[1],
                }
            ]
        elif self.deflector.deflector_type in ["NFW_HERNQUIST"]:
            lens_mass_model_list = ["NFW_ELLIPSE_CSE", "HERNQUIST_ELLIPSE_CSE"]
            e1_light_lens, e2_light_lens, e1_mass, e2_mass = (
                self.deflector_ellipticity()
            )
            center_lens = self.deflector_position
            rs_phys = self._lens_cosmo.dd * self.deflector.angular_size_light
            sigma0, rs_light_angle = self._lens_cosmo.hernquist_phys2angular(
                mass=self.deflector.stellar_mass, rs=rs_phys
            )
            # halo mass, concentration, stellar mass
            m_halo, c_halo = self.deflector.halo_properties
            rs_halo, alpha_rs = self._lens_cosmo.nfw_physical2angle(M=m_halo, c=c_halo)
            kwargs_lens = [
                {
                    "alpha_Rs": alpha_rs,
                    "Rs": rs_halo,
                    "e1": e1_mass,
                    "e2": e2_mass,
                    "center_x": center_lens[0],
                    "center_y": center_lens[1],
                },
                {
                    "Rs": rs_light_angle,
                    "sigma0": sigma0,
                    "e1": e1_light_lens,
                    "e2": e2_light_lens,
                    "center_x": center_lens[0],
                    "center_y": center_lens[1],
                },
            ]
        else:
            raise ValueError(
                "Deflector model %s not supported for lenstronomy model"
                % self.deflector.deflector_type
            )
        # adding line-of-sight structure
        gamma1, gamma2, kappa_ext = self.los_linear_distortions()
        kwargs_lens.append({"gamma1": gamma1, "gamma2": gamma2, "ra_0": 0, "dec_0": 0})
        kwargs_lens.append({"kappa": kappa_ext, "ra_0": 0, "dec_0": 0})
        lens_mass_model_list.append("SHEAR")
        lens_mass_model_list.append("CONVERGENCE")

        return lens_mass_model_list, kwargs_lens

    def deflector_light_model_lenstronomy(self, band):
        """Returns lens model instance and parameters in lenstronomy conventions.

        :param band: imaging band
        :type band: str
        :return: lens_light_model_list, kwargs_lens_light
        """
        return self.deflector.light_model_lenstronomy(band=band)

    def source_light_model_lenstronomy(self, band=None):
        """Returns source light model instance and parameters in lenstronomy
        conventions.

        :return: source_light_model_list, kwargs_source_light
        """
        source_models = {}
        all_source_kwarg_dict = {}
        if (
            self._source_type == "extended"
            or self._source_type == "point_plus_extended"
        ):

            if self.light_profile == "single_sersic":
                source_models["source_light_model_list"] = ["SERSIC_ELLIPSE"]
            else:
                source_models["source_light_model_list"] = [
                    "SERSIC_ELLIPSE",
                    "SERSIC_ELLIPSE",
                ]
            kwargs_source = self.source.kwargs_extended_source_light(
                draw_area=self.test_area,
                center_lens=self.deflector_position,
                band=band,
                light_profile_str=self.light_profile,
            )
        else:
            # source_models['source_light_model_list'] = None
            kwargs_source = None

        if (
            self._source_type == "point_source"
            or self._source_type == "point_plus_extended"
        ):
            source_models["point_source_model_list"] = ["LENSED_POSITION"]
            img_x, img_y = self.point_source_image_positions()
            if band is None:
                image_magnitudes = np.abs(self.point_source_magnification())
            else:
                image_magnitudes = self.point_source_magnitude(band=band, lensed=True)
            kwargs_ps = [
                {"ra_image": img_x, "dec_image": img_y, "magnitude": image_magnitudes}
            ]
        else:
            # source_models['point_source_model'] = None
            kwargs_ps = None
        all_source_kwarg_dict["kwargs_source"] = kwargs_source
        all_source_kwarg_dict["kwargs_ps"] = kwargs_ps
        return source_models, all_source_kwarg_dict


def image_separation_from_positions(image_positions):
    """Calculate image separation in arc-seconds; if there are only two images, the
    separation between them is returned; if there are more than 2 images, the maximum
    separation is returned.

    :param image_positions: list of image positions in arc-seconds
    :return: image separation in arc-seconds
    """
    if len(image_positions[0]) == 2:
        image_separation = np.sqrt(
            (image_positions[0][0] - image_positions[0][1]) ** 2
            + (image_positions[1][0] - image_positions[1][1]) ** 2
        )
    else:
        coords = np.stack((image_positions[0], image_positions[1]), axis=-1)
        separations = np.sqrt(
            np.sum((coords[:, np.newaxis] - coords[np.newaxis, :]) ** 2, axis=-1)
        )
        image_separation = np.max(separations)
    return image_separation


def theta_e_when_source_infinity(deflector_dict=None, v_sigma=None):
    """Calculate Einstein radius in arc-seconds for a source at infinity.

    :param deflector_dict: deflector properties
    :param v_sigma: velocity dispersion in km/s
    :return: Einstein radius in arc-seconds
    """
    if v_sigma is None:
        if deflector_dict is None:
            raise ValueError("Either deflector_dict or v_sigma must be provided")
        else:
            v_sigma = deflector_dict["vel_disp"]

    theta_E_infinity = (
        4 * np.pi * (v_sigma * 1000.0 / constants.c) ** 2 / constants.arcsec
    )
    return theta_E_infinity<|MERGE_RESOLUTION|>--- conflicted
+++ resolved
@@ -282,16 +282,10 @@
         return self.source.redshift
 
     @property
-<<<<<<< HEAD
     def einstein_radius_deflector(self):
         """
         Einstein radius, from SIS approximation (coming from velocity dispersion)
         without line-of-sight correction
-=======
-    def einstein_radius(self):
-        """Einstein radius, from SIS approximation (coming from velocity dispersion) +
-        external convergence effect.
->>>>>>> 8ce18149
 
         :return:
         """
@@ -307,7 +301,6 @@
                 lens_model_list, kwargs_lens = self.deflector_mass_model_lenstronomy()
                 lens_model = LensModel(lens_model_list=lens_model_list)
                 lens_analysis = LensProfileAnalysis(lens_model=lens_model)
-<<<<<<< HEAD
                 self._theta_E = lens_analysis.effective_einstein_radius(kwargs_lens, r_min=1e-3, r_max=2e1,
                                                                         num_points=50)
         return self._theta_E
@@ -319,11 +312,6 @@
         :return: Einstein radius [arc seconds]
         """
         theta_E = self.einstein_radius_deflector
-=======
-                self._theta_E = lens_analysis.effective_einstein_radius(
-                    kwargs_lens, r_min=1e-3, r_max=2e1, num_points=50
-                )
->>>>>>> 8ce18149
         _, _, kappa_ext = self.los_linear_distortions()
         return theta_E / (1 - kappa_ext)
 
@@ -580,15 +568,10 @@
         """
         if self.deflector.deflector_type in ["EPL"]:
             lens_mass_model_list = ["EPL"]
-<<<<<<< HEAD
             theta_E = self.einstein_radius_deflector
-            e1_light_lens, e2_light_lens, e1_mass, e2_mass = self.deflector_ellipticity()
-=======
-            theta_E = self.einstein_radius
             e1_light_lens, e2_light_lens, e1_mass, e2_mass = (
                 self.deflector_ellipticity()
             )
->>>>>>> 8ce18149
             center_lens = self.deflector_position
 
             kwargs_lens = [
