import numpy as np
import numpy.random as random
from slsim.selection import object_cut
from slsim.Deflectors.richness2mass import mass_richness_relation
from slsim.Deflectors.halo_population import gene_e_ang_halo, concent_m_w_scatter
from colossus.cosmology import cosmology as colossus_cosmo
from slsim.Deflectors.velocity_dispersion import vel_disp_abundance_matching
from slsim.Deflectors.elliptical_lens_galaxies import (
    elliptical_projected_eccentricity,
    vel_disp_from_m_star,
)
from slsim.Deflectors.velocity_dispersion import vel_disp_nfw
from slsim.Deflectors.deflectors_base import DeflectorsBase
from lenstronomy.Util.param_util import phi_q2_ellipticity
from astropy import units as u
from astropy.table import hstack
from scipy.spatial.distance import cdist


class ClusterCatalogLens(DeflectorsBase):
    """Class describing cluster lens model with a NFW profile for the dark matter halo
    and EPL profile for the subhalos (cluster members). It makes use of a group/cluster
    catalog and a group/cluster member catalog (e.g. redMaPPer).

    This class is called by setting deflector_type == "cluster-catalog" in LensPop.
    """

    def __init__(
        self,
        cluster_list,
        members_list,
        galaxy_list,
        kwargs_cut,
        kwargs_mass2light,
        cosmo,
        sky_area,
        richness_fn="Abdullah2022",
    ):
        """

        :param cluster_list: list of dictionary with lens parameters of
            elliptical dark matter halos from a group/cluster catalog.
            Mandatory keys: 'cluster_id' 'z', 'richness'
        :param members_list: list of dictionary with lens parameters of
            elliptical galaxies from a group/cluster member catalog.
            Mandatory keys: 'cluster_id', 'ra', 'dec', 'mag_{band}'
        :param kwargs_cut: cuts in parameters: band, band_mag, z_min, z_max
        :type kwargs_cut: dict
        :param kwargs_mass2light: mass-to-light relation
        :param cosmo: astropy.cosmology instance
        :type sky_area: `~astropy.units.Quantity`
        :param sky_area: Sky area over which galaxies are sampled. Must be in units of
            solid angle.
        :param richness_fn: richness-mass relation to use
        :type richness_fn: str
        ## MEMO: DeflectorsBase's inputs are deflector_table, kwargs_cut, cosmo, sky_area
        """
        super().__init__(
            deflector_table=cluster_list,
            kwargs_cut=kwargs_cut,
            cosmo=cosmo,
            sky_area=sky_area,
        )
        self.deflector_profile = "NFW_CLUSTER"
        self.richness_fn = richness_fn
        self.set_cosmo()

        # cluster
        n_clusters = len(cluster_list)
        cluster_column_names = cluster_list.columns
        if "richness" not in cluster_column_names:
            raise ValueError("richness is mandatory in cluster catalog")
        if "z" not in cluster_column_names:
            raise ValueError("redshift is mandatory in cluster catalog")
        if "halo_mass" not in cluster_column_names:
            cluster_list["halo_mass"] = -np.ones(n_clusters)
        if "concentration" not in cluster_column_names:
            cluster_list["concentration"] = -np.ones(n_clusters)
        if "vel_disp" not in cluster_column_names:
            cluster_list["vel_disp"] = -np.ones(n_clusters)
        if (
            "e1_mass" not in cluster_column_names
            or "e2_mass" not in cluster_column_names
        ):
            cluster_list["e1_mass"] = -np.ones(n_clusters)
            cluster_list["e2_mass"] = -np.ones(n_clusters)

        # members
        if "z" not in members_list.columns:
            members_list["z"] = -np.ones(len(members_list))
            # assign the redshift of the cluster to its members
            for i in range(n_clusters):
                z = cluster_list["z"][i]
                members_list["z"][
                    members_list["cluster_id"] == cluster_list["cluster_id"][i]
                ] = z
        # assign a similar SLSim galaxy to each member
        members_list = self.assign_similar_galaxy(
            members_list, galaxy_list, cosmo=cosmo
        )
        n_members = len(members_list)
        members_column_names = members_list.colnames
        if "vel_disp" not in members_column_names:
            members_list["vel_disp"] = -np.ones(n_members)
        if (
            "e1_light" not in members_column_names
            or "e2_light" not in members_column_names
        ):
            members_list["e1_light"] = -np.ones(n_members)
            members_list["e2_light"] = -np.ones(n_members)
        if (
            "e1_mass" not in members_column_names
            or "e2_mass" not in members_column_names
        ):
            members_list["e1_mass"] = -np.ones(n_members)
            members_list["e2_mass"] = -np.ones(n_members)
        if "n_sersic" not in members_column_names:
            members_list["n_sersic"] = -np.ones(n_members)
        if "gamma_pl" not in members_column_names:
            members_list["gamma_pl"] = np.ones(n_members) * 2

        self._f_vel_disp = vel_disp_abundance_matching(
            members_list, z_max=0.5, sky_area=sky_area, cosmo=cosmo
        )

        self._members_select = object_cut(members_list, **kwargs_cut)
        self._cluster_select = cluster_list[
            np.isin(cluster_list["cluster_id"], self._members_select["cluster_id"])
        ]

        self._members_select["vel_disp"] = self._f_vel_disp(
            np.log10(self._members_select["stellar_mass"])
        )

        self._kwargs_mass2light = kwargs_mass2light

        self._num_select = len(self._cluster_select)

        self._cosmo = cosmo

        # TODO: random reshuffle of matched list

    def deflector_number(self):
        """

        :return: number of deflectors
        """
        number = self._num_select
        return number

    def draw_deflector(self):
        """
        :return: dictionary of complete parameterization of deflector
        """
        index = random.randint(0, self._num_select - 1)
        deflector = self.draw_cluster(index)
        members = self.draw_members(deflector["cluster_id"])
        deflector["subhalos"] = members
        return deflector

    def draw_cluster(self, index):
        cluster = self._cluster_select[index]
        if cluster["halo_mass"] == -1:
            cluster["halo_mass"] = mass_richness_relation(
                cluster["richness"], self.richness_fn
            )
        if cluster["concentration"] == -1:
            cluster["concentration"] = concent_m_w_scatter(
                np.array([cluster["halo_mass"]]), cluster["z"], sig=0.33
            )[0]
        if cluster["vel_disp"] == -1:
            cluster["vel_disp"] = vel_disp_nfw(
                cluster["halo_mass"], cluster["concentration"], self.cosmo, cluster["z"]
            )
        if cluster["e1_mass"] == -1 or cluster["e2_mass"] == -1:
            e, phi = gene_e_ang_halo(np.array([cluster["halo_mass"]]))
            e1, e2 = phi_q2_ellipticity(np.deg2rad(phi[0]), 1 - e[0])
            cluster["e1_mass"] = e1
            cluster["e2_mass"] = e2
        return dict(cluster)

    def draw_members(
        self, cluster_id, center_scatter=0.2, max_dist_arcsec=80, bcg_band="r"
    ):
        members = self._members_select[cluster_id == self._members_select["cluster_id"]]

        members["vel_disp"] = np.where(
            members["vel_disp"] == -1,
            vel_disp_from_m_star(members["stellar_mass"]),
            members["vel_disp"],
        )

        for i in range(len(members)):
            if members[i]["e1_light"] == -1 or members[i]["e2_light"] == -1:
                e1_light, e2_light, e1_mass, e2_mass = (
                    elliptical_projected_eccentricity(
                        **members[i], **self._kwargs_mass2light
                    )
                )
                members[i]["e1_light"] = e1_light
                members[i]["e2_light"] = e2_light
                members[i]["e1_mass"] = e1_mass
                members[i]["e2_mass"] = e2_mass
        members["n_sersic"] = np.where(
            members["n_sersic"] == -1, 4, members["n_sersic"]
        )
        bcg_id = np.argmin(members[f"mag_{bcg_band}"])
        bcg_ra, bcg_dec = members["ra"][bcg_id], members["dec"][bcg_id]
        center_ra, center_dec = (
            np.random.normal(bcg_ra, center_scatter / 3600),
            np.random.normal(bcg_dec, center_scatter / 3600),
        )
        members["center_x"] = (members["ra"] - center_ra) * 3600
        members["center_y"] = (members["dec"] - center_dec) * 3600
        center_dist = np.sqrt(members["center_x"] ** 2 + members["center_y"] ** 2)
        members = members[center_dist < max_dist_arcsec]
        return members

    @staticmethod
    def assign_similar_galaxy(
        members_list,
        galaxy_list,
        cosmo=None,
        bands=("g", "r", "i", "z", "Y"),
        max_gals=10000,
    ):
<<<<<<< HEAD
        """
        Assigns a similar galaxy to each member of a group/cluster member catalog by comparing
        their magnitudes and redshifts.

        :param members_list: astropy table with columns 'mag_{band}', 'z'
        :type members_list: astropy.table.Table
        :param galaxy_list: astropy table with columns 'mag_{band}', 'z'
        :type galaxy_list: astropy.table.Table
        :param cosmo: astropy.cosmology instance
        :type cosmo: astropy.cosmology
        :param bands: list of bands to compare
        :type bands: list
        :param max_gals: maximum number of galaxies to compare to
        :type max_gals: int
        """
=======
        """Assigns a similar galaxy to each member of a group/cluster member catalog by
        comparing their magnitudes and redshifts."""
>>>>>>> 842235d2
        # shuffle galaxy list and select a subset
        if len(galaxy_list) > max_gals:
            indices = np.random.choice(len(galaxy_list), max_gals, replace=False)
            galaxy_list = galaxy_list[indices]

        mag_cols = [f"mag_{b}" for b in bands if f"mag_{b}" in members_list.columns]
        if not bands:
            raise ValueError("No magnitude columns found in members_list")
        mag_members = [members_list[mag] for mag in mag_cols]
        mag_galaxies = [galaxy_list[mag] for mag in mag_cols]
        dist_mod_members = -5 * np.log10(
            cosmo.luminosity_distance(members_list["z"]) / (10 * u.pc)
        )
        dist_mod_galaxies = -5 * np.log10(
            cosmo.luminosity_distance(galaxy_list["z"]) / (10 * u.pc)
        )
        distance = cdist(
            np.stack([*mag_members, dist_mod_members], axis=1),
            np.stack([*mag_galaxies, dist_mod_galaxies], axis=1),
            metric="euclidean",
        )
        nearest_neighbors_indices = distance.argmin(axis=1)
        similar_galaxies = galaxy_list[nearest_neighbors_indices]
        include_cols = [
            col for col in members_list.columns if col not in mag_cols + ["z"]
        ]
        return hstack([members_list[include_cols], similar_galaxies])

    def set_cosmo(self):
        params = dict(
            flat=(self.cosmo.Ok0 == 0.0),
            H0=self.cosmo.H0.value,
            Om0=self.cosmo.Om0,
            Ode0=self.cosmo.Ode0,
            Ob0=self.cosmo.Ob0 if self.cosmo.Ob0 is not None else 0.04897,
            Tcmb0=self.cosmo.Tcmb0.value if self.cosmo.Tcmb0.value > 0 else 2.7255,
            Neff=self.cosmo.Neff,
            sigma8=0.8102,
            ns=0.9660499,
        )
        colossus_cosmo.setCosmology(cosmo_name="halo_cosmo", **params)<|MERGE_RESOLUTION|>--- conflicted
+++ resolved
@@ -224,10 +224,8 @@
         bands=("g", "r", "i", "z", "Y"),
         max_gals=10000,
     ):
-<<<<<<< HEAD
-        """
-        Assigns a similar galaxy to each member of a group/cluster member catalog by comparing
-        their magnitudes and redshifts.
+        """Assigns a similar galaxy to each member of a group/cluster member catalog by
+        comparing their magnitudes and redshifts.
 
         :param members_list: astropy table with columns 'mag_{band}', 'z'
         :type members_list: astropy.table.Table
@@ -240,10 +238,6 @@
         :param max_gals: maximum number of galaxies to compare to
         :type max_gals: int
         """
-=======
-        """Assigns a similar galaxy to each member of a group/cluster member catalog by
-        comparing their magnitudes and redshifts."""
->>>>>>> 842235d2
         # shuffle galaxy list and select a subset
         if len(galaxy_list) > max_gals:
             indices = np.random.choice(len(galaxy_list), max_gals, replace=False)
