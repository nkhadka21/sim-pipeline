--- conflicted
+++ resolved
@@ -248,23 +248,11 @@
 
 
 def transient_data_with_cadence(
-<<<<<<< HEAD
     lens_class, exposure_data, transform_pix2angle=None, num_pix=61, min_points=100,
     noise=True, symmetric=False
 ):
     """Puts lensed transient into the provided cadence. For LSST, this will be cadence 
     from opsim.
-=======
-    lens_class,
-    exposure_data,
-    transform_pix2angle=None,
-    num_pix=61,
-    noise=True,
-    symmetric=False,
-):
-    """Puts lensed transient into the provided cadence. For LSST, this will be
-    cadence from opsim.
->>>>>>> 098ad0be
 
     :param lens_class: Lens() object
     :param exposure_data: An astropy table of exposure data. One entry
@@ -287,19 +275,10 @@
     :param transform_pix2angle: Transformation matrix (2x2) of pixels
         into coordinate displacements.
     :param num_pix: number of pixel for the image.
-<<<<<<< HEAD
     :param min_points: minimum number of observations in a certain time window.
     :param noise: Boolean. If True, a gaussian noise is added to the lightcurve flux.
     :param symmetric: Boolean. If True, a symmetric error on magnitude is provided.
     :return: Astropy table of lightcurve and exposure information of dp0 data
-=======
-    :param noise: Boolean. If True, a gaussian noise is added to the
-        lightcurve flux.
-    :param symmetric: Boolean. If True, a symmetric error on magnitude
-        is provided.
-    :return: Astropy table of lightcurve and exposure information of dp0
-        data
->>>>>>> 098ad0be
     """
 
     pix_scale = transformmatrix_to_pixelscale(transform_pix2angle)
@@ -308,15 +287,8 @@
     min_lc_time = min(lens_class.source[0].lightcurve_time)
     max_lc_time = max(lens_class.source[0].lightcurve_time)
     start_point_mjd_time = optimized_transient_event_time_mjd(
-<<<<<<< HEAD
         copied_exposure_data["obs_time"], lightcurve_range=(min_lc_time, max_lc_time), 
         min_points=min_points)
-=======
-        copied_exposure_data["obs_time"],
-        lightcurve_range=(min_lc_time, max_lc_time),
-        min_points=100,
-    )
->>>>>>> 098ad0be
     if start_point_mjd_time is None:
         start_point_mjd_time = transient_event_time_mjd(
             min(copied_exposure_data["obs_time"]), max(copied_exposure_data["obs_time"])
