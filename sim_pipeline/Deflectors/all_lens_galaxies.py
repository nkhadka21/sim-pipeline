import copy

import numpy as np
from scipy import interpolate
import numpy.random as random
from astropy.table import vstack
from sim_pipeline.selection import deflector_cut
from sim_pipeline.Deflectors.velocity_dispersion import vel_disp_sdss
<<<<<<< HEAD
from sim_pipeline.Deflectors.elliptical_lens_galaxies import elliptical_projected_eccentricity
from sim_pipeline.Deflectors.deflector_base import DeflectorBase


class AllLensGalaxies(DeflectorBase):
    """
    class describing all-type galaxies
    """
    def __init__(self, galaxy_list, kwargs_cut, kwargs_mass2light, cosmo, sky_area):
        """

        :param galaxy_list: list of dictionary with galaxy parameters of elliptical galaxies
         (currently supporting skypy pipelines)
        :param kwargs_cut: cuts in parameters: band, band_mag, z_min, z_max
=======
from sim_pipeline.Deflectors.elliptical_lens_galaxies import (
    elliptical_projected_eccentricity,
)


class AllLensGalaxies(object):
    """Class describing all-type galaxies."""

    def __init__(
        self,
        red_galaxy_list,
        blue_galaxy_list,
        kwargs_cut,
        kwargs_mass2light,
        cosmo,
        sky_area,
    ):
        """

        :param red_galaxy_list: list of dictionary with galaxy parameters of elliptical
            galaxies (currently supporting skypy pipelines)
        :param blue_galaxy_list: list of dictionary with galaxy parameters of spiral
        galaxies (currently supporting skypy pipelines)
        :param kwargs_cut: cuts in parameters
>>>>>>> 2a9a7685
        :type kwargs_cut: dict
        :param kwargs_mass2light: mass-to-light relation
        :param cosmo: astropy.cosmology instance
        :type sky_area: `~astropy.units.Quantity`
        :param sky_area: Sky area over which galaxies are sampled. Must be in units of
            solid angle.
        """
<<<<<<< HEAD
=======
        red_column_names = red_galaxy_list.colnames
        if "galaxy_type" not in red_column_names:
            red_galaxy_list["galaxy_type"] = "red"

        blue_column_names = blue_galaxy_list.colnames
        if "galaxy_type" not in blue_column_names:
            blue_galaxy_list["galaxy_type"] = "blue"

        red_galaxy_list = fill_table(red_galaxy_list)
        blue_galaxy_list = fill_table(blue_galaxy_list)
        galaxy_list = vstack([red_galaxy_list, blue_galaxy_list])
        self._f_vel_disp = vel_disp_abundance_matching(
            galaxy_list, z_max=0.5, sky_area=sky_area, cosmo=cosmo
        )
>>>>>>> 2a9a7685

        super().__init__(deflector_table=galaxy_list, kwargs_cut=kwargs_cut, 
                         cosmo=cosmo, sky_area=sky_area)

        n = len(galaxy_list)
        column_names = galaxy_list.colnames
        if 'vel_disp' not in column_names:
            galaxy_list['vel_disp'] = -np.ones(n)
        if 'e1_light' not in column_names or 'e2_light' not in column_names:
            galaxy_list['e1_light'] = -np.ones(n)
            galaxy_list['e2_light'] = -np.ones(n)
        if 'e1_mass' not in column_names or 'e2_mass' not in column_names:
            galaxy_list['e1_mass'] = -np.ones(n)
            galaxy_list['e2_mass'] = -np.ones(n)
        if 'n_sersic' not in column_names:
            galaxy_list['n_sersic'] = -np.ones(n)


        galaxy_list = fill_table(galaxy_list)
        
        self._f_vel_disp = vel_disp_abundance_matching(
            galaxy_list, z_max=0.5, sky_area=sky_area, cosmo=cosmo
            )

        self._galaxy_select = deflector_cut(galaxy_list, **kwargs_cut)
        self._num_select = len(self._galaxy_select)
        self._galaxy_select["vel_disp"] = self._f_vel_disp(
            np.log10(self._galaxy_select["stellar_mass"])
        )
        # TODO: random reshuffle of matched list

    def deflector_number(self):
        """

        :return: number of deflector
        """
        number = self._num_select
        return number

    def draw_deflector(self):
        """

        :return: dictionary of complete parameterization of deflector
        """

        index = random.randint(0, self._num_select - 1)
        deflector = self._galaxy_select[index]
<<<<<<< HEAD
        # what are galaxy_select columns
        if deflector['e1_light'] == -1 or deflector['e2_light'] == - 1:
            e1_light, e2_light, e1_mass, e2_mass = elliptical_projected_eccentricity(**deflector)
            deflector['e1_light'] = e1_light
            deflector['e2_light'] = e2_light
            deflector['e1_mass'] = e1_mass
            deflector['e2_mass'] = e2_mass
        if deflector['n_sersic'] == -1:
            deflector['n_sersic'] = 4  # TODO make a better estimate with scatter
=======
        if deflector["e1_light"] == -1 or deflector["e2_light"] == -1:
            e1_light, e2_light, e1_mass, e2_mass = elliptical_projected_eccentricity(
                **deflector
            )
            deflector["e1_light"] = e1_light
            deflector["e2_light"] = e2_light
            deflector["e1_mass"] = e1_mass
            deflector["e2_mass"] = e2_mass
        if deflector["n_sersic"] == -1:
            deflector["n_sersic"] = 4  # TODO make a better estimate with scatter
>>>>>>> 2a9a7685
        return deflector


def fill_table(galaxy_list):
    """

    :param galaxy_list: ~Astropy.Table instance
    :return: table with additional columns
    """
    n = len(galaxy_list)
    column_names = galaxy_list.colnames
    if "vel_disp" not in column_names:
        galaxy_list["vel_disp"] = -np.ones(n)
    if "e1_light" not in column_names or "e2_light" not in column_names:
        galaxy_list["e1_light"] = -np.ones(n)
        galaxy_list["e2_light"] = -np.ones(n)
    if "e1_mass" not in column_names or "e2_mass" not in column_names:
        galaxy_list["e1_mass"] = -np.ones(n)
        galaxy_list["e2_mass"] = -np.ones(n)
    if "n_sersic" not in column_names:
        galaxy_list["n_sersic"] = -np.ones(n)
    return galaxy_list


def vel_disp_abundance_matching(galaxy_list, z_max, sky_area, cosmo):
<<<<<<< HEAD
    """
    Calculates the velocity dispersion from the steller mass
=======
    """Function for calculate the velocity dispersion from the staller mass.
>>>>>>> 2a9a7685

    :param galaxy_list: list of galaxies with stellar masses given
    :type galaxy_list: ~astropy.Table object
    :param z_max: maximum redshift to which the abundance matching with the SDSS
        velocity dispersion function is valid
    :param cosmo: astropy.cosmology instance
    :type sky_area: `~astropy.units.Quantity`
    :param sky_area: Sky area over which galaxies are sampled. Must be in units of solid
        angle.
    :return: interpolation function f; f(stellar_mass) -> vel_disp
    """
<<<<<<< HEAD

    # selects galaxies with redshift below maximum redshift (z_max)
    bool_cut = (galaxy_list['z'] < z_max)
=======
    bool_cut = galaxy_list["z"] < z_max
>>>>>>> 2a9a7685
    galaxy_list_zmax = copy.deepcopy(galaxy_list[bool_cut])

    # number of selected galaxies
    num_select = len(galaxy_list_zmax)

<<<<<<< HEAD
    redshift = np.arange(0, z_max+0.001, 0.1)
    z_list, vel_disp_list = vel_disp_sdss(
        sky_area, redshift, vd_min=50, 
        vd_max=500, cosmology=cosmo, noise=True
        )

    # sort for stellar masses, largest values first
    galaxy_list_zmax.sort('stellar_mass', reverse=True)
    
=======
    redshift = np.arange(0, z_max + 0.001, 0.1)
    z_list, vel_disp_list = vel_disp_sdss(
        sky_area, redshift, vd_min=50, vd_max=500, cosmology=cosmo, noise=True
    )

    # sort for stellar masses, largest values first
    galaxy_list_zmax.sort("stellar_mass")
    galaxy_list_zmax.reverse()
>>>>>>> 2a9a7685
    # sort velocity dispersion, largest values first
    vel_disp_list = np.flip(np.sort(vel_disp_list))
    num_vel_disp = len(vel_disp_list)
    # abundance match velocity dispersion with elliptical galaxy catalogue
    # abundance match velocity dispersion with elliptical galaxy catalogue
    if num_vel_disp >= num_select:
        galaxy_list_zmax["vel_disp"] = vel_disp_list[:num_select]
        # randomly select
    else:
        galaxy_list_zmax = galaxy_list_zmax[:num_vel_disp]
        galaxy_list_zmax["vel_disp"] = vel_disp_list
    # interpolate relationship between stellar mass and velocity dispersion
    stellar_mass = np.asarray(galaxy_list_zmax["stellar_mass"])
    vel_disp = np.asarray(galaxy_list_zmax["vel_disp"])

    # here we make sure we interpolate to low stellar masses
    stellar_mass = np.append(stellar_mass, 10**5)
    vel_disp = np.append(vel_disp, 10)
    f = interpolate.interp1d(
        x=np.log10(stellar_mass),
        y=vel_disp,
        fill_value=(0, np.max(galaxy_list_zmax["vel_disp"])),
        bounds_error=False,
    )
    return f<|MERGE_RESOLUTION|>--- conflicted
+++ resolved
@@ -6,8 +6,9 @@
 from astropy.table import vstack
 from sim_pipeline.selection import deflector_cut
 from sim_pipeline.Deflectors.velocity_dispersion import vel_disp_sdss
-<<<<<<< HEAD
-from sim_pipeline.Deflectors.elliptical_lens_galaxies import elliptical_projected_eccentricity
+from sim_pipeline.Deflectors.elliptical_lens_galaxies import (
+    elliptical_projected_eccentricity,
+)
 from sim_pipeline.Deflectors.deflector_base import DeflectorBase
 
 
@@ -17,36 +18,12 @@
     """
     def __init__(self, galaxy_list, kwargs_cut, kwargs_mass2light, cosmo, sky_area):
         """
-
         :param galaxy_list: list of dictionary with galaxy parameters of elliptical galaxies
          (currently supporting skypy pipelines)
         :param kwargs_cut: cuts in parameters: band, band_mag, z_min, z_max
-=======
-from sim_pipeline.Deflectors.elliptical_lens_galaxies import (
-    elliptical_projected_eccentricity,
-)
-
-
-class AllLensGalaxies(object):
-    """Class describing all-type galaxies."""
-
-    def __init__(
-        self,
-        red_galaxy_list,
-        blue_galaxy_list,
-        kwargs_cut,
-        kwargs_mass2light,
-        cosmo,
-        sky_area,
-    ):
-        """
-
-        :param red_galaxy_list: list of dictionary with galaxy parameters of elliptical
-            galaxies (currently supporting skypy pipelines)
-        :param blue_galaxy_list: list of dictionary with galaxy parameters of spiral
+        :param red_galaxy_list: list of dictionary with galaxy parameters of elliptical and spiral
         galaxies (currently supporting skypy pipelines)
         :param kwargs_cut: cuts in parameters
->>>>>>> 2a9a7685
         :type kwargs_cut: dict
         :param kwargs_mass2light: mass-to-light relation
         :param cosmo: astropy.cosmology instance
@@ -54,23 +31,6 @@
         :param sky_area: Sky area over which galaxies are sampled. Must be in units of
             solid angle.
         """
-<<<<<<< HEAD
-=======
-        red_column_names = red_galaxy_list.colnames
-        if "galaxy_type" not in red_column_names:
-            red_galaxy_list["galaxy_type"] = "red"
-
-        blue_column_names = blue_galaxy_list.colnames
-        if "galaxy_type" not in blue_column_names:
-            blue_galaxy_list["galaxy_type"] = "blue"
-
-        red_galaxy_list = fill_table(red_galaxy_list)
-        blue_galaxy_list = fill_table(blue_galaxy_list)
-        galaxy_list = vstack([red_galaxy_list, blue_galaxy_list])
-        self._f_vel_disp = vel_disp_abundance_matching(
-            galaxy_list, z_max=0.5, sky_area=sky_area, cosmo=cosmo
-        )
->>>>>>> 2a9a7685
 
         super().__init__(deflector_table=galaxy_list, kwargs_cut=kwargs_cut, 
                          cosmo=cosmo, sky_area=sky_area)
@@ -118,17 +78,6 @@
 
         index = random.randint(0, self._num_select - 1)
         deflector = self._galaxy_select[index]
-<<<<<<< HEAD
-        # what are galaxy_select columns
-        if deflector['e1_light'] == -1 or deflector['e2_light'] == - 1:
-            e1_light, e2_light, e1_mass, e2_mass = elliptical_projected_eccentricity(**deflector)
-            deflector['e1_light'] = e1_light
-            deflector['e2_light'] = e2_light
-            deflector['e1_mass'] = e1_mass
-            deflector['e2_mass'] = e2_mass
-        if deflector['n_sersic'] == -1:
-            deflector['n_sersic'] = 4  # TODO make a better estimate with scatter
-=======
         if deflector["e1_light"] == -1 or deflector["e2_light"] == -1:
             e1_light, e2_light, e1_mass, e2_mass = elliptical_projected_eccentricity(
                 **deflector
@@ -139,7 +88,6 @@
             deflector["e2_mass"] = e2_mass
         if deflector["n_sersic"] == -1:
             deflector["n_sersic"] = 4  # TODO make a better estimate with scatter
->>>>>>> 2a9a7685
         return deflector
 
 
@@ -165,12 +113,8 @@
 
 
 def vel_disp_abundance_matching(galaxy_list, z_max, sky_area, cosmo):
-<<<<<<< HEAD
     """
     Calculates the velocity dispersion from the steller mass
-=======
-    """Function for calculate the velocity dispersion from the staller mass.
->>>>>>> 2a9a7685
 
     :param galaxy_list: list of galaxies with stellar masses given
     :type galaxy_list: ~astropy.Table object
@@ -182,19 +126,14 @@
         angle.
     :return: interpolation function f; f(stellar_mass) -> vel_disp
     """
-<<<<<<< HEAD
 
     # selects galaxies with redshift below maximum redshift (z_max)
     bool_cut = (galaxy_list['z'] < z_max)
-=======
-    bool_cut = galaxy_list["z"] < z_max
->>>>>>> 2a9a7685
     galaxy_list_zmax = copy.deepcopy(galaxy_list[bool_cut])
 
     # number of selected galaxies
     num_select = len(galaxy_list_zmax)
 
-<<<<<<< HEAD
     redshift = np.arange(0, z_max+0.001, 0.1)
     z_list, vel_disp_list = vel_disp_sdss(
         sky_area, redshift, vd_min=50, 
@@ -204,16 +143,6 @@
     # sort for stellar masses, largest values first
     galaxy_list_zmax.sort('stellar_mass', reverse=True)
     
-=======
-    redshift = np.arange(0, z_max + 0.001, 0.1)
-    z_list, vel_disp_list = vel_disp_sdss(
-        sky_area, redshift, vd_min=50, vd_max=500, cosmology=cosmo, noise=True
-    )
-
-    # sort for stellar masses, largest values first
-    galaxy_list_zmax.sort("stellar_mass")
-    galaxy_list_zmax.reverse()
->>>>>>> 2a9a7685
     # sort velocity dispersion, largest values first
     vel_disp_list = np.flip(np.sort(vel_disp_list))
     num_vel_disp = len(vel_disp_list)
