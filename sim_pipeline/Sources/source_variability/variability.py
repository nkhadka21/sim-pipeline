import numpy as np
import astropy.units as u

"""This class aims to have realistic variability models for AGN and Supernovae."""

<<<<<<< HEAD
class Variability(object):
=======

class Variability:
>>>>>>> 1b2a82df
    def __init__(self, **kwargs_variability):
        """Initialize the variability class.

        :param kwargs: Keyword arguments for variability class. For
            sinusoidal_variability kwargs are amplitude ('amp') and frequency ('freq').
        """
        self.kwargs_variability = kwargs_variability

    def sinusoidal_variability(self, x):
        """Calculate the sinusoidal variability for a given observation time.

        :param x: observation time (astropy.unit object, e.g., 3*u.day, 3*u.second).
        :return: variability for the given time
        """
        unit = x.unit
        if unit == u.day:
            t = x
        else:
            t = x.to(u.day)
        amplitude = self.kwargs_variability.get("amp", 1.0)
        frequency = self.kwargs_variability.get("freq", 1.0)

        return amplitude * np.sin(2 * np.pi * frequency * t.value)<|MERGE_RESOLUTION|>--- conflicted
+++ resolved
@@ -3,12 +3,8 @@
 
 """This class aims to have realistic variability models for AGN and Supernovae."""
 
-<<<<<<< HEAD
+
 class Variability(object):
-=======
-
-class Variability:
->>>>>>> 1b2a82df
     def __init__(self, **kwargs_variability):
         """Initialize the variability class.
 
