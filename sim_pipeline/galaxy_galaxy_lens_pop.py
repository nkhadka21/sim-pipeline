from sim_pipeline.Pipelines.skypy_pipeline import SkyPyPipeline
<<<<<<< HEAD
from sim_pipeline.galaxy_galaxy_lens import GalaxyGalaxyLens, theta_e_when_source_infinity
from sim_pipeline.lensed_sample import LensedSample
from astropy.table import vstack
=======
from sim_pipeline.galaxy_galaxy_lens import (
    GalaxyGalaxyLens,
    theta_e_when_source_infinity,
)
>>>>>>> 2a9a7685
import numpy as np
import warnings


<<<<<<< HEAD
class GalaxyGalaxyLensPop(LensedSample):
    """
    class to perform samples of galaxy-galaxy lensing
    """

    def __init__(self, deflector_type='elliptical', source_type='galaxies', kwargs_deflector_cut=None,
                 kwargs_source_cut=None, kwargs_mass2light=None, skypy_config=None, sky_area=None, filters=None,
                 cosmo=None):
=======
class GalaxyGalaxyLensPop(object):
    """Class to perform samples of galaxy-galaxy lensing."""

    def __init__(
        self,
        deflector_type="elliptical",
        source_type="galaxies",
        kwargs_deflector_cut=None,
        kwargs_source_cut=None,
        kwargs_mass2light=None,
        skypy_config=None,
        sky_area=None,
        filters=None,
        cosmo=None,
    ):
>>>>>>> 2a9a7685
        """
        
        :param deflector_type: type of the lens
        :type deflector_type: string
        :param source_type: type of the source
        :type source_type: string
        :param kwargs_deflector_cut: cuts on the deflector to be excluded in the sample
        :type kwargs_deflector_cut: dict
        :param kwargs_source_cut: cuts on the source to be excluded in the sample
        :type kwargs_source_cut: dict
        :param skypy_config: path to SkyPy configuration yaml file
        :type skypy_config: string
        :param sky_area: Sky area over which galaxies are sampled. Must be in units of
            solid angle.
        :type sky_area: `~astropy.units.Quantity`
        :param filters: filters for SED integration
        :type filters: list of strings or None
        """
<<<<<<< HEAD
        super().__init__(sky_area, cosmo)


        if deflector_type in ['elliptical', 'all-galaxies'] or source_type in ['galaxies']:
            pipeline = SkyPyPipeline(skypy_config=skypy_config, sky_area=sky_area, filters=filters)
=======
        if sky_area is None:
            from astropy.units import Quantity

            sky_area = Quantity(value=0.1, unit="deg2")
            warnings.warn("No sky area provided, instead uses 0.1 deg2")
        if deflector_type in ["elliptical", "all-galaxies"] or source_type in [
            "galaxies"
        ]:
            pipeline = SkyPyPipeline(
                skypy_config=skypy_config, sky_area=sky_area, filters=filters
            )
>>>>>>> 2a9a7685
        if kwargs_deflector_cut is None:
            kwargs_deflector_cut = {}
        if kwargs_mass2light is None:
            kwargs_mass2light = {}
<<<<<<< HEAD
        
        if deflector_type == 'elliptical':
            from sim_pipeline.Deflectors.elliptical_lens_galaxies import EllipticalLensGalaxies
            self._lens_galaxies = EllipticalLensGalaxies(pipeline.red_galaxies, kwargs_cut=kwargs_deflector_cut,
                                                        kwargs_mass2light=kwargs_mass2light, cosmo=cosmo,
                                                        sky_area=sky_area)
        elif deflector_type == 'all-galaxies':
            from sim_pipeline.Deflectors.all_lens_galaxies import AllLensGalaxies
            red_galaxy_list = pipeline.red_galaxies
            blue_galaxy_list = pipeline.blue_galaxies
            red_column_names = red_galaxy_list.colnames
            if 'galaxy_type' not in red_column_names:
                red_galaxy_list['galaxy_type'] = 'red'

            blue_column_names = blue_galaxy_list.colnames
            if 'galaxy_type' not in blue_column_names:
                blue_galaxy_list['galaxy_type'] = 'blue'

            galaxy_list = vstack([red_galaxy_list, blue_galaxy_list])
            self._lens_galaxies = AllLensGalaxies(galaxy_list,
                                                  kwargs_cut=kwargs_deflector_cut, kwargs_mass2light=kwargs_mass2light,
                                                  cosmo=cosmo, sky_area=sky_area)
=======
        if cosmo is None:
            warnings.warn(
                "No cosmology provided, instead uses flat LCDM with default parameters"
            )
            from astropy.cosmology import FlatLambdaCDM

            cosmo = FlatLambdaCDM(H0=70, Om0=0.3)
        if deflector_type == "elliptical":
            from sim_pipeline.Deflectors.elliptical_lens_galaxies import (
                EllipticalLensGalaxies,
            )

            self._lens_galaxies = EllipticalLensGalaxies(
                pipeline.red_galaxies,
                kwargs_cut=kwargs_deflector_cut,
                kwargs_mass2light=kwargs_mass2light,
                cosmo=cosmo,
                sky_area=sky_area,
            )
        elif deflector_type == "all-galaxies":
            from sim_pipeline.Deflectors.all_lens_galaxies import AllLensGalaxies

            self._lens_galaxies = AllLensGalaxies(
                pipeline.red_galaxies,
                pipeline.blue_galaxies,
                kwargs_cut=kwargs_deflector_cut,
                kwargs_mass2light=kwargs_mass2light,
                cosmo=cosmo,
                sky_area=sky_area,
            )
>>>>>>> 2a9a7685
        else:
            raise ValueError("deflector_type %s is not supported" % deflector_type)

        if kwargs_source_cut is None:
            kwargs_source_cut = {}
        if source_type == "galaxies":
            from sim_pipeline.Sources.galaxies import Galaxies

<<<<<<< HEAD
            self._sources = Galaxies(pipeline.blue_galaxies, kwargs_cut=kwargs_source_cut, cosmo=cosmo,
                                     sky_area=sky_area)
            self._source_model_type = 'extended'
        elif source_type == 'quasars':
=======
            self._sources = Galaxies(
                pipeline.blue_galaxies,
                kwargs_cut=kwargs_source_cut,
                cosmo=cosmo,
                sky_area=sky_area,
            )
            self._source_model_type = "extended"
        elif source_type == "quasars":
>>>>>>> 2a9a7685
            from sim_pipeline.Sources.quasars import Quasars

            self._sources = Quasars(cosmo=cosmo, sky_area=sky_area)
            self._source_model_type = "point_source"
        else:
            raise ValueError("source_type %s is not supported" % source_type)
        self.cosmo = cosmo
        self.f_sky = sky_area

<<<<<<< HEAD
    def generate_random_lensed_system(self, **kwargs_lens_cut):
        """
        draw a random lens within the cuts of the lens and source, with possible additional cut in the lensing
        configuration.
=======
    def select_lens_at_random(self, **kwargs_lens_cut):
        """Draw a random lens within the cuts of the lens and source, with possible
        additional cut in the lensing configuration.
>>>>>>> 2a9a7685

        #TODO: make sure mass function is preserved, # as well as option to draw all
        lenses within the cuts within the area

        :return: GalaxyGalaxyLens() instance with parameters of the deflector and lens
            and source light
        """
        while True:
            source = self._sources.draw_source()
            lens = self._lens_galaxies.draw_deflector()
            gg_lens = GalaxyGalaxyLens(
                deflector_dict=lens,
                source_dict=source,
                cosmo=self.cosmo,
                source_type=self._source_model_type,
            )
            if gg_lens.validity_test(**kwargs_lens_cut):
                return gg_lens

<<<<<<< HEAD
    def potential_deflector_number(self):
        """
        number of potential deflectors (meaning all objects with mass that are being considered to have potential
        sources behind them)
=======
    def deflector_number(self):
        """Number of potential deflectors (meaning all objects with mass that are being
        considered to have potential sources behind them)
>>>>>>> 2a9a7685

        :return: number of potential deflectors
        """
        return self._lens_galaxies.deflector_number()

<<<<<<< HEAD
    def potential_source_number(self):
        """
        number of sources that are being considered to be placed in the sky area potentially aligned behind deflectors
=======
    def source_number(self):
        """Number of sources that are being considered to be placed in the sky area
        potentially aligned behind deflectors.
>>>>>>> 2a9a7685

        :return: number of sources
        """
        return self._sources.source_number()

    def get_num_sources_tested_mean(self, testarea):
        """Compute the mean of source galaxies needed to be tested within the test area.

        num_sources_tested_mean/ testarea = num_sources/ f_sky; testarea is in units of
        arcsec^2, f_sky is in units of deg^2. 1 deg^2 = 12960000 arcsec^2
        """
        num_sources = self._sources.source_number()
        num_sources_tested_mean = (testarea * num_sources) / (
            12960000 * self.f_sky.to_value("deg2")
        )
        return num_sources_tested_mean

    def get_num_sources_tested(self, testarea=None, num_sources_tested_mean=None):
        """Draw a realization of the expected distribution (Poisson) around the mean for
        the number of source galaxies tested."""
        if num_sources_tested_mean is None:
            num_sources_tested_mean = self.get_num_sources_tested_mean(testarea)
        num_sources_range = np.random.poisson(lam=num_sources_tested_mean)
        return num_sources_range

<<<<<<< HEAD
    def draw_sample(self, kwargs_lens_cuts):
        """
        return full population list of all lenses within the area
        # TODO: need to implement a version of it. (improve the algorithm)
            Draw a population of galaxy-galaxy lenses within the area.
=======
    def draw_population(self, kwargs_lens_cuts):
        """Return full population list of all lenses within the area # TODO: need to
        implement a version of it. (improve the algorithm) Draw a population of galaxy-
        galaxy lenses within the area.
>>>>>>> 2a9a7685

        :param kwargs_lens_cuts: validity test keywords
        :type kwargs_lens_cuts: dict
        :return: List of GalaxyGalaxyLens instances with parameters of the deflectors
            and lens and source light.
        :rtype: list
        """

        # Initialize an empty list to store the GalaxyGalaxyLens instances
        gg_lens_population = []
        # Estimate the number of lensing systems
        num_lenses = self._lens_galaxies.deflector_number()
        # num_sources = self._source_galaxies.galaxies_number()
        #        print(num_sources_tested_mean)
        #        print("num_lenses is " + str(num_lenses))
        #        print("num_sources is " + str(num_sources))
        #        print(np.int(num_lenses * num_sources_tested_mean))

        # Draw a population of galaxy-galaxy lenses within the area.
        for _ in range(num_lenses):
            lens = self._lens_galaxies.draw_deflector()
            test_area = draw_test_area(deflector=lens)
            num_sources_tested = self.get_num_sources_tested(testarea=test_area)
            # TODO: to implement this for a multi-source plane lens system
            if num_sources_tested > 0:
                n = 0
                while n < num_sources_tested:
                    source = self._sources.draw_source()
                    gg_lens = GalaxyGalaxyLens(
                        deflector_dict=lens,
                        source_dict=source,
                        cosmo=self.cosmo,
                        test_area=test_area,
                        source_type=self._source_model_type,
                    )
                    # Check the validity of the lens system
                    if gg_lens.validity_test(**kwargs_lens_cuts):
                        gg_lens_population.append(gg_lens)
                        # if a lens system passes the validity test, code should exit
                        # the loop. so, n should be greater or equal to
                        # num_sources_tested which will break the while loop
                        # (instead of this one can simply use break).
                        n = num_sources_tested
                    else:
                        n += 1
        return gg_lens_population


def draw_test_area(deflector):
    """Draw a test area around the deflector.

    :param deflector: deflector dictionary
    :return: test area in arcsec^2
    """
    theta_e_infinity = theta_e_when_source_infinity(deflector)
    test_area = np.pi * (theta_e_infinity * 2.5) ** 2
    return test_area<|MERGE_RESOLUTION|>--- conflicted
+++ resolved
@@ -1,30 +1,18 @@
 from sim_pipeline.Pipelines.skypy_pipeline import SkyPyPipeline
-<<<<<<< HEAD
-from sim_pipeline.galaxy_galaxy_lens import GalaxyGalaxyLens, theta_e_when_source_infinity
-from sim_pipeline.lensed_sample import LensedSample
-from astropy.table import vstack
-=======
 from sim_pipeline.galaxy_galaxy_lens import (
     GalaxyGalaxyLens,
     theta_e_when_source_infinity,
 )
->>>>>>> 2a9a7685
 import numpy as np
 import warnings
-
-
-<<<<<<< HEAD
+from sim_pipeline.lensed_sample import LensedSample
+from astropy.table import vstack
+
+
 class GalaxyGalaxyLensPop(LensedSample):
     """
     class to perform samples of galaxy-galaxy lensing
     """
-
-    def __init__(self, deflector_type='elliptical', source_type='galaxies', kwargs_deflector_cut=None,
-                 kwargs_source_cut=None, kwargs_mass2light=None, skypy_config=None, sky_area=None, filters=None,
-                 cosmo=None):
-=======
-class GalaxyGalaxyLensPop(object):
-    """Class to perform samples of galaxy-galaxy lensing."""
 
     def __init__(
         self,
@@ -38,7 +26,6 @@
         filters=None,
         cosmo=None,
     ):
->>>>>>> 2a9a7685
         """
         
         :param deflector_type: type of the lens
@@ -57,36 +44,32 @@
         :param filters: filters for SED integration
         :type filters: list of strings or None
         """
-<<<<<<< HEAD
         super().__init__(sky_area, cosmo)
-
-
-        if deflector_type in ['elliptical', 'all-galaxies'] or source_type in ['galaxies']:
-            pipeline = SkyPyPipeline(skypy_config=skypy_config, sky_area=sky_area, filters=filters)
-=======
-        if sky_area is None:
-            from astropy.units import Quantity
-
-            sky_area = Quantity(value=0.1, unit="deg2")
-            warnings.warn("No sky area provided, instead uses 0.1 deg2")
         if deflector_type in ["elliptical", "all-galaxies"] or source_type in [
             "galaxies"
         ]:
             pipeline = SkyPyPipeline(
                 skypy_config=skypy_config, sky_area=sky_area, filters=filters
             )
->>>>>>> 2a9a7685
         if kwargs_deflector_cut is None:
             kwargs_deflector_cut = {}
         if kwargs_mass2light is None:
             kwargs_mass2light = {}
-<<<<<<< HEAD
+
         
-        if deflector_type == 'elliptical':
-            from sim_pipeline.Deflectors.elliptical_lens_galaxies import EllipticalLensGalaxies
-            self._lens_galaxies = EllipticalLensGalaxies(pipeline.red_galaxies, kwargs_cut=kwargs_deflector_cut,
-                                                        kwargs_mass2light=kwargs_mass2light, cosmo=cosmo,
-                                                        sky_area=sky_area)
+        if deflector_type == "elliptical":
+            from sim_pipeline.Deflectors.elliptical_lens_galaxies import (
+                EllipticalLensGalaxies,
+            )
+
+            self._lens_galaxies = EllipticalLensGalaxies(
+                pipeline.red_galaxies,
+                kwargs_cut=kwargs_deflector_cut,
+                kwargs_mass2light=kwargs_mass2light,
+                cosmo=cosmo,
+                sky_area=sky_area,
+            )
+
         elif deflector_type == 'all-galaxies':
             from sim_pipeline.Deflectors.all_lens_galaxies import AllLensGalaxies
             red_galaxy_list = pipeline.red_galaxies
@@ -100,41 +83,13 @@
                 blue_galaxy_list['galaxy_type'] = 'blue'
 
             galaxy_list = vstack([red_galaxy_list, blue_galaxy_list])
-            self._lens_galaxies = AllLensGalaxies(galaxy_list,
-                                                  kwargs_cut=kwargs_deflector_cut, kwargs_mass2light=kwargs_mass2light,
-                                                  cosmo=cosmo, sky_area=sky_area)
-=======
-        if cosmo is None:
-            warnings.warn(
-                "No cosmology provided, instead uses flat LCDM with default parameters"
-            )
-            from astropy.cosmology import FlatLambdaCDM
-
-            cosmo = FlatLambdaCDM(H0=70, Om0=0.3)
-        if deflector_type == "elliptical":
-            from sim_pipeline.Deflectors.elliptical_lens_galaxies import (
-                EllipticalLensGalaxies,
-            )
-
-            self._lens_galaxies = EllipticalLensGalaxies(
-                pipeline.red_galaxies,
+            self._lens_galaxies = AllLensGalaxies(
+                galaxy_list,
                 kwargs_cut=kwargs_deflector_cut,
                 kwargs_mass2light=kwargs_mass2light,
-                cosmo=cosmo,
-                sky_area=sky_area,
-            )
-        elif deflector_type == "all-galaxies":
-            from sim_pipeline.Deflectors.all_lens_galaxies import AllLensGalaxies
-
-            self._lens_galaxies = AllLensGalaxies(
-                pipeline.red_galaxies,
-                pipeline.blue_galaxies,
-                kwargs_cut=kwargs_deflector_cut,
-                kwargs_mass2light=kwargs_mass2light,
-                cosmo=cosmo,
-                sky_area=sky_area,
-            )
->>>>>>> 2a9a7685
+                cosmo=cosmo, 
+                sky_area=sky_area)
+
         else:
             raise ValueError("deflector_type %s is not supported" % deflector_type)
 
@@ -143,12 +98,6 @@
         if source_type == "galaxies":
             from sim_pipeline.Sources.galaxies import Galaxies
 
-<<<<<<< HEAD
-            self._sources = Galaxies(pipeline.blue_galaxies, kwargs_cut=kwargs_source_cut, cosmo=cosmo,
-                                     sky_area=sky_area)
-            self._source_model_type = 'extended'
-        elif source_type == 'quasars':
-=======
             self._sources = Galaxies(
                 pipeline.blue_galaxies,
                 kwargs_cut=kwargs_source_cut,
@@ -157,7 +106,6 @@
             )
             self._source_model_type = "extended"
         elif source_type == "quasars":
->>>>>>> 2a9a7685
             from sim_pipeline.Sources.quasars import Quasars
 
             self._sources = Quasars(cosmo=cosmo, sky_area=sky_area)
@@ -167,18 +115,13 @@
         self.cosmo = cosmo
         self.f_sky = sky_area
 
-<<<<<<< HEAD
+
     def generate_random_lensed_system(self, **kwargs_lens_cut):
         """
-        draw a random lens within the cuts of the lens and source, with possible additional cut in the lensing
-        configuration.
-=======
-    def select_lens_at_random(self, **kwargs_lens_cut):
-        """Draw a random lens within the cuts of the lens and source, with possible
+        Draw a random lens within the cuts of the lens and source, with possible
         additional cut in the lensing configuration.
->>>>>>> 2a9a7685
-
-        #TODO: make sure mass function is preserved, # as well as option to draw all
+
+        # TODO: make sure mass function is preserved, # as well as option to draw all
         lenses within the cuts within the area
 
         :return: GalaxyGalaxyLens() instance with parameters of the deflector and lens
@@ -196,30 +139,20 @@
             if gg_lens.validity_test(**kwargs_lens_cut):
                 return gg_lens
 
-<<<<<<< HEAD
+
     def potential_deflector_number(self):
         """
-        number of potential deflectors (meaning all objects with mass that are being considered to have potential
-        sources behind them)
-=======
-    def deflector_number(self):
-        """Number of potential deflectors (meaning all objects with mass that are being
+        Number of potential deflectors (meaning all objects with mass that are being
         considered to have potential sources behind them)
->>>>>>> 2a9a7685
 
         :return: number of potential deflectors
         """
         return self._lens_galaxies.deflector_number()
 
-<<<<<<< HEAD
     def potential_source_number(self):
         """
-        number of sources that are being considered to be placed in the sky area potentially aligned behind deflectors
-=======
-    def source_number(self):
-        """Number of sources that are being considered to be placed in the sky area
+        Number of sources that are being considered to be placed in the sky area
         potentially aligned behind deflectors.
->>>>>>> 2a9a7685
 
         :return: number of sources
         """
@@ -245,18 +178,11 @@
         num_sources_range = np.random.poisson(lam=num_sources_tested_mean)
         return num_sources_range
 
-<<<<<<< HEAD
+
     def draw_sample(self, kwargs_lens_cuts):
         """
-        return full population list of all lenses within the area
-        # TODO: need to implement a version of it. (improve the algorithm)
-            Draw a population of galaxy-galaxy lenses within the area.
-=======
-    def draw_population(self, kwargs_lens_cuts):
-        """Return full population list of all lenses within the area # TODO: need to
-        implement a version of it. (improve the algorithm) Draw a population of galaxy-
-        galaxy lenses within the area.
->>>>>>> 2a9a7685
+        Return full population list of all lenses within the area 
+        # TODO: need to implement a version of it. (improve the algorithm) 
 
         :param kwargs_lens_cuts: validity test keywords
         :type kwargs_lens_cuts: dict
