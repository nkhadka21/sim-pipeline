﻿from slsim.Pipelines.skypy_pipeline import SkyPyPipeline
from astropy.cosmology import LambdaCDM, FlatwCDM, w0waCDM, default_cosmology
import os


class TestSkyPyPipeline(object):
    def setup_method(self):
        from astropy.units import Quantity

        self.sky_area = Quantity(value=0.001, unit="deg2")
        self.pipeline = SkyPyPipeline(skypy_config=None, sky_area=self.sky_area)
<<<<<<< HEAD
        self.pipeline2 = SkyPyPipeline(skypy_config="lsst_like_old", 
                                       sky_area=self.sky_area)
        
        path = os.path.dirname(__file__)
        new_path = path.replace("test_Pipelines", 'TestData/')
        self.pipeline3 = SkyPyPipeline(skypy_config=new_path+"lsst_like_test_1.yml", 
                                       sky_area=self.sky_area)
=======
        self.pipeline2 = SkyPyPipeline(
            skypy_config="lsst_like_old", sky_area=self.sky_area
        )
>>>>>>> 7832ad47

    def test_default_pipeline(self):
        pipeline_default = SkyPyPipeline(sky_area=self.sky_area)
        blue_galaxies = pipeline_default.blue_galaxies
        assert blue_galaxies[0]["z"] > 0

    def test_cosmology_initialization(self):
        galaxy_cosmo0 = LambdaCDM(H0=70, Om0=0.01, Ode0=0.99)
        pipeline0 = SkyPyPipeline(cosmo=galaxy_cosmo0, sky_area=self.sky_area)
        blue_galaxies = pipeline0.blue_galaxies
        red_galaxies = pipeline0.red_galaxies
        cosmo0_blue_number = len(blue_galaxies)
        cosmo0_red_number = len(red_galaxies)

        # LambdaCDM model
        cosmo1 = LambdaCDM(H0=70, Om0=0.3, Ode0=0.7)
        pipeline1 = SkyPyPipeline(cosmo=cosmo1, sky_area=self.sky_area)
        blue_galaxies = pipeline1.blue_galaxies
        red_galaxies = pipeline1.red_galaxies
        # we expect the pipeline works:
        assert blue_galaxies[0]["z"] > 0
        assert red_galaxies[0]["z"] > 0

        # we expect the galaxy number from this cosmo is significantly
        # less than the previous cosmo, indicating change of cosmology:
        assert len(blue_galaxies) * 2 < cosmo0_blue_number
        assert len(red_galaxies) * 2 < cosmo0_red_number

        # check FlatwCDM model
        cosmo3 = FlatwCDM(H0=70, Om0=0.3, w0=-1.0)
        pipeline3 = SkyPyPipeline(cosmo=cosmo3, sky_area=self.sky_area)
        red_galaxies = pipeline3.red_galaxies
        assert red_galaxies[0]["z"] > 0

        # check w0waCDM model
        cosmo4 = w0waCDM(H0=70, Om0=0.3, Ode0=0.7, w0=-1.0, wa=0.0)
        pipeline4 = SkyPyPipeline(cosmo=cosmo4, sky_area=self.sky_area)
        blue_galaxies = pipeline4.blue_galaxies
        assert blue_galaxies[0]["z"] > 0

        galaxy_cosmo5 = default_cosmology.get()
        pipeline5 = SkyPyPipeline(cosmo=galaxy_cosmo5, sky_area=self.sky_area)
        blue_galaxies5 = pipeline5.blue_galaxies
        assert blue_galaxies5[0]["z"] > 0

    def test_blue_galaxies(self):
        blue_galaxies = self.pipeline.blue_galaxies
        assert blue_galaxies[0]["z"] > 0

    def test_red_galaxies(self):
        red_galaxies = self.pipeline.red_galaxies
        assert red_galaxies[0]["z"] > 0
<<<<<<< HEAD
        assert len(self.pipeline2.red_galaxies["z"]) > \
           len(self.pipeline3.red_galaxies["z"])
=======
        assert len(self.pipeline2.red_galaxies["z"]) < len(
            self.pipeline2.blue_galaxies["z"]
        )
>>>>>>> 7832ad47
<|MERGE_RESOLUTION|>--- conflicted
+++ resolved
@@ -9,7 +9,6 @@
 
         self.sky_area = Quantity(value=0.001, unit="deg2")
         self.pipeline = SkyPyPipeline(skypy_config=None, sky_area=self.sky_area)
-<<<<<<< HEAD
         self.pipeline2 = SkyPyPipeline(skypy_config="lsst_like_old", 
                                        sky_area=self.sky_area)
         
@@ -17,11 +16,6 @@
         new_path = path.replace("test_Pipelines", 'TestData/')
         self.pipeline3 = SkyPyPipeline(skypy_config=new_path+"lsst_like_test_1.yml", 
                                        sky_area=self.sky_area)
-=======
-        self.pipeline2 = SkyPyPipeline(
-            skypy_config="lsst_like_old", sky_area=self.sky_area
-        )
->>>>>>> 7832ad47
 
     def test_default_pipeline(self):
         pipeline_default = SkyPyPipeline(sky_area=self.sky_area)
@@ -74,11 +68,6 @@
     def test_red_galaxies(self):
         red_galaxies = self.pipeline.red_galaxies
         assert red_galaxies[0]["z"] > 0
-<<<<<<< HEAD
-        assert len(self.pipeline2.red_galaxies["z"]) > \
-           len(self.pipeline3.red_galaxies["z"])
-=======
-        assert len(self.pipeline2.red_galaxies["z"]) < len(
-            self.pipeline2.blue_galaxies["z"]
-        )
->>>>>>> 7832ad47
+        assert len(self.pipeline2.red_galaxies["z"]) > len(
+           self.pipeline3.red_galaxies["z"]
+        )