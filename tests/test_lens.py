import copy

import pytest
import numpy as np
from numpy import testing as npt
from astropy.cosmology import FlatLambdaCDM
from astropy.table import Table
from slsim.lens import (
    Lens,
    image_separation_from_positions,
    theta_e_when_source_infinity,
)
from slsim.LOS.los_individual import LOSIndividual
from slsim.LOS.los_pop import LOSPop
from slsim.Sources.source import Source
from slsim.Deflectors.deflector import Deflector
import os


class TestLens(object):
    # pytest.fixture(scope='class')
    def setup_method(self):
        # path = os.path.dirname(slsim.__file__)

        path = os.path.dirname(__file__)
        module_path, _ = os.path.split(path)
        print(path, module_path)
        blue_one = Table.read(
            os.path.join(path, "TestData/blue_one_modified.fits"), format="fits"
        )
        blue_one["angular_size"] = blue_one["angular_size"] / 4.84813681109536e-06
        red_one = Table.read(
            os.path.join(path, "TestData/red_one_modified.fits"), format="fits"
        )
        red_one["angular_size"] = red_one["angular_size"] / 4.84813681109536e-06
        cosmo = FlatLambdaCDM(H0=70, Om0=0.3)
        self.source_dict = blue_one
        self.deflector_dict = red_one
        self.los_individual = LOSIndividual(kappa=0.1, gamma=[-0.1, -0.2])

        print(blue_one)
        blue_one["gamma_pl"] = 2.1
        mag_arc_limit = {"i": 35, "g": 35, "r": 35}
        while True:
            self.source = Source(
                source_dict=self.source_dict,
                cosmo=cosmo,
                source_type="extended",
                light_profile="single_sersic",
            )
            self.deflector = Deflector(
                deflector_type="EPL",
                deflector_dict=self.deflector_dict,
            )
            gg_lens = Lens(
                source_class=self.source,
                deflector_class=self.deflector,
                los_class=self.los_individual,
                lens_equation_solver="lenstronomy_analytical",
                # kwargs_variability={"MJD", "ps_mag_i"},  # This line will not be used in
                # the testing but at least code go through this warning message.
                cosmo=cosmo,
            )
            if gg_lens.validity_test(mag_arc_limit=mag_arc_limit):
                self.gg_lens = gg_lens
                break

    def test_deflector_ellipticity(self):
        e1_light, e2_light, e1_mass, e2_mass = self.gg_lens.deflector_ellipticity()
        assert pytest.approx(e1_light, rel=1e-3) == -0.05661955320450283
        assert pytest.approx(e2_light, rel=1e-3) == 0.08738390223219591
        assert pytest.approx(e1_mass, rel=1e-3) == -0.08434700688970058
        assert pytest.approx(e2_mass, rel=1e-3) == 0.09710653297997263

    def test_deflector_magnitude(self):
        band = "g"
        deflector_magnitude = self.gg_lens.deflector_magnitude(band)
        assert isinstance(deflector_magnitude[0], float)
        assert pytest.approx(deflector_magnitude[0], rel=1e-3) == 26.4515655

    def test_source_magnitude(self):
        band = "g"
        source_magnitude = self.gg_lens.extended_source_magnitude(band)
        source_magnitude_lensed = self.gg_lens.extended_source_magnitude(
            band, lensed=True
        )
        host_mag = self.gg_lens.extended_source_magnification()
        expected_lensed_mag = source_magnitude - 2.5 * np.log10(host_mag)
        assert pytest.approx(source_magnitude[0], rel=1e-3) == 30.780194
        assert source_magnitude_lensed == expected_lensed_mag

    def test_image_separation_from_positions(self):
        image_positions = self.gg_lens.extended_source_image_positions()[0]
        image_separation = image_separation_from_positions(image_positions)
        theta_E_infinity = theta_e_when_source_infinity(
            deflector_dict=self.deflector_dict
        )
        assert image_separation < 2 * theta_E_infinity

    def test_theta_e_when_source_infinity(self):
        theta_E_infinity = theta_e_when_source_infinity(
            deflector_dict=self.deflector_dict
        )
        # We expect that theta_E_infinity should be less than 15
        assert theta_E_infinity < 15

    def test_extended_source_magnification(self):
        host_mag = self.gg_lens.extended_source_magnification()[0]
        assert host_mag > 0

    def test_deflector_stellar_mass(self):
        s_mass = self.gg_lens.deflector_stellar_mass()
        assert s_mass >= 10**5

    def test_deflector_velocity_dispersion(self):
        vdp = self.gg_lens.deflector_velocity_dispersion()
        assert vdp >= 10

    def test_los_linear_distortions(self):
        kappa, gamma1, gamma2 = self.gg_lens.los_linear_distortions
        assert kappa == self.los_individual.convergence
        g1, g2 = self.los_individual.shear
        assert gamma1 == g1
        assert gamma2 == g2

    def test_point_source_arrival_times(self):
        dt_days = self.gg_lens.point_source_arrival_times()
        assert np.min(dt_days) > -1000
        assert np.max(dt_days) < 1000

    def test_image_observer_times(self):
        t_obs = 1000
        t_obs2 = np.array([100, 200, 300])
        dt_days = self.gg_lens.image_observer_times(t_obs=t_obs)
        dt_days2 = self.gg_lens.image_observer_times(t_obs=t_obs2)
        arrival_times = self.gg_lens.point_source_arrival_times()[0]
        observer_times = (t_obs - arrival_times + np.min(arrival_times))[:, np.newaxis]
        observer_times2 = (
            t_obs2[:, np.newaxis] - arrival_times + np.min(arrival_times)
        ).T
        npt.assert_almost_equal(dt_days, observer_times, decimal=5)
        npt.assert_almost_equal(dt_days2, observer_times2, decimal=5)

    def test_deflector_light_model_lenstronomy(self):
        kwargs_lens_light = self.gg_lens.deflector_light_model_lenstronomy(band="g")
        assert len(kwargs_lens_light) >= 1

    def test_lens_equation_solver(self):
        # Tests analytical and numerical lens equation solver options.
        cosmo = FlatLambdaCDM(H0=70, Om0=0.3)
        gg_lens = Lens(
            lens_equation_solver="lenstronomy_default",
            source_class=self.source,
            deflector_class=self.deflector,
            cosmo=cosmo,
        )
        while True:
            gg_lens.validity_test()
            break

        gg_lens = Lens(
            lens_equation_solver="lenstronomy_analytical",
            source_class=self.source,
            deflector_class=self.deflector,
            cosmo=cosmo,
        )
        while True:
            gg_lens.validity_test()
            break

        # and here for NFW-Hernquist model
        cosmo = FlatLambdaCDM(H0=70, Om0=0.3)
        path = os.path.dirname(__file__)
        module_path, _ = os.path.split(path)
        print(path, module_path)
        blue_one = Table.read(
            os.path.join(path, "TestData/blue_one_modified.fits"), format="fits"
        )
        source_dict = blue_one
        deflector_dict = {
            "halo_mass": 10**13.8,
            "concentration": 10,
            "e1_mass": 0.1,
            "e2_mass": -0.1,
            "stellar_mass": 10.5e11,
            "angular_size": 0.16,
            "e1_light": -0.1,
            "e2_light": 0.1,
            "z": 0.5,
            "mag_g": -20,
        }

        while True:
            self.source2 = Source(
                source_dict=source_dict,
                cosmo=cosmo,
                source_type="extended",
                light_profile="single_sersic",
            )
            self.deflector2 = Deflector(
                deflector_type="NFW_HERNQUIST",
                deflector_dict=deflector_dict,
            )
            gg_lens = Lens(
                source_class=self.source2,
                deflector_class=self.deflector2,
                lens_equation_solver="lenstronomy_default",
                cosmo=cosmo,
            )
            if gg_lens.validity_test():
                # self.gg_lens = gg_lens
                break

        # here for NFW-Cluster model
        subhalos_table = Table.read(
            os.path.join(path, "TestData/subhalos_table.fits"), format="fits"
        )
        source_dict = blue_one
        deflector_dict = {
            "halo_mass": 10**14,
            "concentration": 5,
            "e1_mass": 0.1,
            "e2_mass": -0.1,
            "z": 0.42,
            "subhalos": subhalos_table,
        }
        while True:
            self.source3 = Source(
                source_dict=source_dict,
                cosmo=cosmo,
                source_type="extended",
                light_profile="single_sersic",
            )
            self.deflector3 = Deflector(
                deflector_type="NFW_CLUSTER",
                deflector_dict=deflector_dict,
            )
            cg_lens = Lens(
                source_class=self.source3,
                deflector_class=self.deflector3,
                lens_equation_solver="lenstronomy_default",
                cosmo=cosmo,
            )
            if cg_lens.validity_test(max_image_separation=50.0):
                break

    def test_kappa_star(self):

        from lenstronomy.Util.util import make_grid

        delta_pix = 0.05
        x, y = make_grid(numPix=200, deltapix=delta_pix)
        kappa_star = self.gg_lens.kappa_star(x, y)
        stellar_mass_from_kappa_star = (
            np.sum(kappa_star)
            * delta_pix**2
            * self.gg_lens._lens_cosmo.sigma_crit_angle
        )
        stellar_mass = self.gg_lens.deflector_stellar_mass()
        npt.assert_almost_equal(
            stellar_mass_from_kappa_star / stellar_mass, 1, decimal=1
        )


@pytest.fixture
def pes_lens_instance():
    path = os.path.dirname(__file__)
    source_dict = Table.read(
        os.path.join(path, "TestData/source_dict_ps.fits"), format="fits"
    )
    deflector_dict = Table.read(
        os.path.join(path, "TestData/deflector_dict_ps.fits"), format="fits"
    )

    cosmo = FlatLambdaCDM(H0=70, Om0=0.3)
    while True:
        source4 = Source(
            source_dict=source_dict,
            cosmo=cosmo,
            source_type="point_plus_extended",
            light_profile="single_sersic",
            variability_model="sinusoidal",
            kwargs_variability={"amp", "freq"},
        )
        deflector4 = Deflector(
            deflector_type="EPL",
            deflector_dict=deflector_dict,
        )
        pes_lens = Lens(
            source_class=source4,
            deflector_class=deflector4,
            cosmo=cosmo,
        )
        if pes_lens.validity_test():
            pes_lens = pes_lens
            break
    return pes_lens


def test_point_source_magnitude(pes_lens_instance):
    pes_lens = pes_lens_instance
    mag = pes_lens.point_source_magnitude(band="i", lensed=True)[0]
    mag_unlensed = pes_lens.point_source_magnitude(band="i")[0]
    assert len(mag) >= 2
    assert len(mag_unlensed) == 1


@pytest.fixture
def supernovae_lens_instance():
    path = os.path.dirname(__file__)
    source_dict = Table.read(
        os.path.join(path, "TestData/supernovae_source_dict.fits"), format="fits"
    )
    deflector_dict = Table.read(
        os.path.join(path, "TestData/supernovae_deflector_dict.fits"), format="fits"
    )

    cosmo = FlatLambdaCDM(H0=70, Om0=0.3)
    while True:
        source5 = Source(
            source_dict=source_dict,
            cosmo=cosmo,
            source_type="point_plus_extended",
            light_profile="single_sersic",
            variability_model="light_curve",
            kwargs_variability={"MJD", "ps_mag_r"},
        )
        deflector5 = Deflector(
            deflector_type="EPL",
            deflector_dict=deflector_dict,
        )
        supernovae_lens = Lens(
            source_class=source5,
            deflector_class=deflector5,
            cosmo=cosmo,
        )
        if supernovae_lens.validity_test():
            supernovae_lens = supernovae_lens
            break
    return supernovae_lens


def test_point_source_magnitude_with_lightcurve(supernovae_lens_instance):
    supernovae_lens = supernovae_lens_instance
    mag = supernovae_lens.point_source_magnitude(band="r", lensed=True)[0]
    expected_results = supernovae_lens_instance.source[0].source_dict["ps_mag_r"]
    assert mag[0][0] != expected_results[0][0]
    assert mag[1][0] != expected_results[0][0]


class TestDifferenLens(object):
    # pytest.fixture(scope='class')
    def setup_method(self):
        # path = os.path.dirname(slsim.__file__)

        path = os.path.dirname(__file__)
        module_path, _ = os.path.split(path)
        print(path, module_path)
        blue_one = Table.read(
            os.path.join(path, "TestData/blue_one_modified.fits"), format="fits"
        )
        red_one = Table.read(
            os.path.join(path, "TestData/red_one_modified.fits"), format="fits"
        )
        self.cosmo = FlatLambdaCDM(H0=70, Om0=0.3)
        self.source_dict = blue_one
        self.deflector_dict = red_one
        self.source6 = Source(
            source_dict=self.source_dict,
            cosmo=self.cosmo,
            source_type="extended",
            light_profile="single_sersic",
        )
        self.deflector6 = Deflector(
            deflector_type="EPL",
            deflector_dict=self.deflector_dict,
        )

    def test_different_setting(self):
        los1 = LOSPop(
            los_bool=True,
            mixgauss_gamma=True,
            nonlinear_los_bool=False,
        )
        gg_lens = Lens(
            source_class=self.source6,
            deflector_class=self.deflector6,
            cosmo=self.cosmo,
            los_class=los1.draw_los(
                source_redshift=self.source6.redshift,
                deflector_redshift=self.deflector6.redshift,
            ),
        )
        assert gg_lens.external_shear >= 0
        assert isinstance(gg_lens.external_convergence, float)
        assert isinstance(gg_lens.external_shear, float)

        los2 = LOSPop(
            los_bool=True,
            mixgauss_gamma=False,
            nonlinear_los_bool=True,
        )

        gg_lens_2 = Lens(
            source_class=self.source6,
            deflector_class=self.deflector6,
            cosmo=self.cosmo,
            los_class=los2.draw_los(
                source_redshift=self.source6.redshift,
                deflector_redshift=self.deflector6.redshift,
            ),
        )
        assert gg_lens_2.external_shear >= 0
        assert isinstance(gg_lens_2.external_convergence, float)
        assert isinstance(gg_lens_2.external_shear, float)

        los3 = LOSPop(los_bool=False)
        gg_lens_3 = Lens(
            source_class=self.source6,
            deflector_class=self.deflector6,
            cosmo=self.cosmo,
            los_class=los3.draw_los(
                source_redshift=self.source6.redshift,
                deflector_redshift=self.deflector6.redshift,
            ),
        )
        assert gg_lens_3.external_convergence == 0
        assert gg_lens_3.external_shear == 0

        los4 = LOSPop(
            los_bool=True,
            mixgauss_gamma=True,
            nonlinear_los_bool=True,
        )
        with pytest.raises(ValueError):
            gg_lens_4 = Lens(
                source_class=self.source6,
                deflector_class=self.deflector6,
                cosmo=self.cosmo,
                los_class=los4.draw_los(
                    deflector_redshift=self.deflector6.redshift,
                    source_redshift=self.source6.redshift,
                ),
            )
            gg_lens_4.external_convergence()

    def test_image_number(self):
        los = LOSIndividual(kappa=0, gamma=[0, 0])
        gg_lens_number = Lens(
            source_class=self.source6,
            deflector_class=self.deflector6,
            cosmo=self.cosmo,
            los_class=los,
        )
        image_number = gg_lens_number.image_number
        assert (
            (image_number[0] == 4) or (image_number[0] == 2) or (image_number[0] == 1)
        )

        gg_lens_multisource = Lens(
            source_class=[self.source6, self.source6],
            deflector_class=self.deflector6,
            cosmo=self.cosmo,
            los_class=los,
        )
        kwargs_model = gg_lens_multisource.lenstronomy_kwargs()[0]
        kwargs_model_keys = kwargs_model.keys()
        expected_kwargs_model = [
            "lens_light_model_list",
            "lens_model_list",
            "z_lens",
            "lens_redshift_list",
            "source_redshift_list",
            "z_source_convention",
            "cosmo",
            "source_light_model_list",
        ]
        assert expected_kwargs_model[0] in kwargs_model_keys
        assert expected_kwargs_model[1] in kwargs_model_keys
        assert expected_kwargs_model[2] in kwargs_model_keys
        assert expected_kwargs_model[3] in kwargs_model_keys
        assert expected_kwargs_model[4] in kwargs_model_keys
        assert expected_kwargs_model[5] in kwargs_model_keys
        assert expected_kwargs_model[6] in kwargs_model_keys


@pytest.fixture
def supernovae_lens_instance_double_sersic_multisource():
    path = os.path.dirname(__file__)
    source_dict = Table.read(
        os.path.join(path, "TestData/source_supernovae_new.fits"), format="fits"
    )
    deflector_dict = Table.read(
        os.path.join(path, "TestData/deflector_supernovae_new.fits"), format="fits"
    )

    cosmo = FlatLambdaCDM(H0=70, Om0=0.3)
    while True:
        source = Source(
            source_dict=source_dict,
            cosmo=cosmo,
            source_type="point_plus_extended",
            light_profile="double_sersic",
            lightcurve_time=np.linspace(-20, 100, 1000),
            variability_model="light_curve",
            kwargs_variability={"supernovae_lightcurve", "i"},
            sn_type="Ia",
            sn_absolute_mag_band="bessellb",
            sn_absolute_zpsys="ab",
        )
        deflector = Deflector(
            deflector_type="EPL",
            deflector_dict=deflector_dict,
        )
        supernovae_lens = Lens(
            deflector_class=deflector,
            source_class=[source, source],
            cosmo=cosmo,
        )
        if supernovae_lens.validity_test():
            supernovae_lens = supernovae_lens
            break
    return supernovae_lens


class TestMultiSource(object):
    def setup_method(self):
        self.cosmo = FlatLambdaCDM(H0=70, Om0=0.3)
        path = os.path.dirname(__file__)
        source_dict1 = Table.read(
            os.path.join(path, "TestData/source_supernovae_new.fits"), format="fits"
        )
        deflector_dict = Table.read(
            os.path.join(path, "TestData/deflector_supernovae_new.fits"), format="fits"
        )
        self.gamma_pl = 2.0
        deflector_dict["gamma_pl"] = self.gamma_pl
        source_dict2 = copy.deepcopy(source_dict1)
        source_dict2["z"] += 0.5
        self.source1 = Source(
            source_dict=source_dict2,
            cosmo=self.cosmo,
            source_type="point_plus_extended",
            light_profile="double_sersic",
            lightcurve_time=np.linspace(-20, 100, 1000),
            variability_model="light_curve",
            kwargs_variability={"supernovae_lightcurve", "i"},
            sn_type="Ia",
            sn_absolute_mag_band="bessellb",
            sn_absolute_zpsys="ab",
        )
<<<<<<< HEAD
        # We initiate the another Source class with the same source. In this class,
        # source position will be different and all the lensing quantities will be different
=======
        source_dict2 = Table.read(
            os.path.join(path, "TestData/source_supernovae_new.fits"), format="fits"
        )
        source_dict2["z"] = 0.9
        source_dict2 = source_dict2[0]
>>>>>>> c005366c
        self.source2 = Source(
            source_dict=source_dict1,
            cosmo=self.cosmo,
            source_type="point_plus_extended",
            light_profile="double_sersic",
            lightcurve_time=np.linspace(-20, 100, 1000),
            variability_model="light_curve",
            kwargs_variability={"supernovae_lightcurve", "i"},
            sn_type="Ia",
            sn_absolute_mag_band="bessellb",
            sn_absolute_zpsys="ab",
        )

        self.deflector = Deflector(
            deflector_type="EPL",
            deflector_dict=deflector_dict,
        )

        self.lens_class1 = Lens(
            deflector_class=self.deflector,
            source_class=self.source1,
            cosmo=self.cosmo,
        )
        self.lens_class2 = Lens(
            deflector_class=self.deflector,
            source_class=self.source2,
            cosmo=self.cosmo,
        )
        self.lens_class3 = Lens(
            deflector_class=self.deflector,
            source_class=[self.source1, self.source2],
            cosmo=self.cosmo,
            lens_equation_solver="lenstronomy_general",
        )

        self.lens_class3_analytical = Lens(
            deflector_class=self.deflector,
            source_class=[self.source1, self.source2],
            cosmo=self.cosmo,
            lens_equation_solver="lenstronomy_analytical",
        )

    def test_point_source_arrival_time_multi(self):
        gamma_pl_out = self.deflector.halo_properties
        assert gamma_pl_out == self.gamma_pl

        point_source_arival_time1 = self.lens_class1.point_source_arrival_times()
        point_source_arival_time2 = self.lens_class2.point_source_arrival_times()
        point_source_arival_time3 = self.lens_class3.point_source_arrival_times()
        # Test multisource point source arrival time.
        assert np.all(point_source_arival_time1[0]) == np.all(
            point_source_arival_time3[0]
        )
        assert np.all(point_source_arival_time2[0]) == np.all(
            point_source_arival_time3[1]
        )

        point_source_arival_time3 = (
            self.lens_class3_analytical.point_source_arrival_times()
        )
        # Test multisource point source arival time.
        assert np.all(point_source_arival_time1[0]) == np.all(
            point_source_arival_time3[0]
        )
        assert np.all(point_source_arival_time2[0]) == np.all(
            point_source_arival_time3[1]
        )

    def test_ps_magnification_multi(self):
        ps_magnification1 = self.lens_class1.point_source_magnification()
        ps_magnification2 = self.lens_class2.point_source_magnification()
        ps_magnification3 = self.lens_class3.point_source_magnification()
        # Test multisource point source magnifications.
        assert np.all(ps_magnification1[0]) == np.all(ps_magnification3[0])
        assert np.all(ps_magnification2[0]) == np.all(ps_magnification3[1])

        ps_magnification3 = self.lens_class3_analytical.point_source_magnification()
        assert np.all(ps_magnification1[0]) == np.all(ps_magnification3[0])
        assert np.all(ps_magnification2[0]) == np.all(ps_magnification3[1])

    def test_es_magnification_multi(self):
        es_magnification1 = self.lens_class1.extended_source_magnification()
        es_magnification2 = self.lens_class2.extended_source_magnification()
        es_magnification3 = self.lens_class3.extended_source_magnification()
        # Test multisource extended source magnifications.
<<<<<<< HEAD
        npt.assert_almost_equal(es_magnification1[0], es_magnification3[0], decimal=3)
        npt.assert_almost_equal(es_magnification2[0], es_magnification3[1], decimal=3)

        es_magnification3 = self.lens_class3_analytical.extended_source_magnification()
        npt.assert_almost_equal(es_magnification1[0], es_magnification3[0], decimal=3)
        npt.assert_almost_equal(es_magnification2[0], es_magnification3[1], decimal=3)
=======
        npt.assert_almost_equal(es_magnification1[0], es_magnification3[0], decimal=4)
        assert es_magnification2[0] == es_magnification3[1]
>>>>>>> c005366c

    def test_einstein_radius_multi(self):
        einstein_radius1 = self.lens_class1.einstein_radius
        einstein_radius2 = self.lens_class2.einstein_radius
        einstein_radius3 = self.lens_class3.einstein_radius
        # Test multisource einstein radius.
        npt.assert_almost_equal(einstein_radius1[0], einstein_radius3[0], decimal=5)
        npt.assert_almost_equal(einstein_radius2[0], einstein_radius3[1], decimal=5)

        einstein_radius3 = self.lens_class3_analytical.einstein_radius
        npt.assert_almost_equal(einstein_radius1[0], einstein_radius3[0], decimal=5)
        npt.assert_almost_equal(einstein_radius2[0], einstein_radius3[1], decimal=5)

    def test_image_observer_time_multi(self):
        observation_time = 50
        image_observation_time1 = self.lens_class1.image_observer_times(
            observation_time
        )
        image_observation_time2 = self.lens_class2.image_observer_times(
            observation_time
        )
        image_observation_time3 = self.lens_class3.image_observer_times(
            observation_time
        )
        # Test multisource image observation time
        npt.assert_almost_equal(
<<<<<<< HEAD
            image_observation_time1[0], image_observation_time3[0][0], decimal=5
        )
        # assert image_observation_time1[0] == image_observation_time3[0][0]
        npt.assert_almost_equal(
            image_observation_time2, image_observation_time3[1], decimal=5
        )
        # assert np.all(image_observation_time2 == image_observation_time3[1])
=======
            image_observation_time1[0], image_observation_time3[0][0], decimal=10
        )
        assert np.all(image_observation_time2 == image_observation_time3[1])
>>>>>>> c005366c
        assert len(self.lens_class3.image_observer_times(t_obs=10)) == 2

        image_observation_time3 = self.lens_class3_analytical.image_observer_times(
            observation_time
        )
        # Test multisource image observation time
        npt.assert_almost_equal(
            image_observation_time1[0], image_observation_time3[0][0], decimal=5
        )
        # assert image_observation_time1[0] == image_observation_time3[0][0]
        npt.assert_almost_equal(
            image_observation_time2, image_observation_time3[1], decimal=5
        )


if __name__ == "__main__":
    pytest.main()<|MERGE_RESOLUTION|>--- conflicted
+++ resolved
@@ -549,16 +549,11 @@
             sn_absolute_mag_band="bessellb",
             sn_absolute_zpsys="ab",
         )
-<<<<<<< HEAD
-        # We initiate the another Source class with the same source. In this class,
-        # source position will be different and all the lensing quantities will be different
-=======
         source_dict2 = Table.read(
             os.path.join(path, "TestData/source_supernovae_new.fits"), format="fits"
         )
         source_dict2["z"] = 0.9
         source_dict2 = source_dict2[0]
->>>>>>> c005366c
         self.source2 = Source(
             source_dict=source_dict1,
             cosmo=self.cosmo,
@@ -644,17 +639,12 @@
         es_magnification2 = self.lens_class2.extended_source_magnification()
         es_magnification3 = self.lens_class3.extended_source_magnification()
         # Test multisource extended source magnifications.
-<<<<<<< HEAD
         npt.assert_almost_equal(es_magnification1[0], es_magnification3[0], decimal=3)
         npt.assert_almost_equal(es_magnification2[0], es_magnification3[1], decimal=3)
 
         es_magnification3 = self.lens_class3_analytical.extended_source_magnification()
         npt.assert_almost_equal(es_magnification1[0], es_magnification3[0], decimal=3)
         npt.assert_almost_equal(es_magnification2[0], es_magnification3[1], decimal=3)
-=======
-        npt.assert_almost_equal(es_magnification1[0], es_magnification3[0], decimal=4)
-        assert es_magnification2[0] == es_magnification3[1]
->>>>>>> c005366c
 
     def test_einstein_radius_multi(self):
         einstein_radius1 = self.lens_class1.einstein_radius
@@ -681,7 +671,6 @@
         )
         # Test multisource image observation time
         npt.assert_almost_equal(
-<<<<<<< HEAD
             image_observation_time1[0], image_observation_time3[0][0], decimal=5
         )
         # assert image_observation_time1[0] == image_observation_time3[0][0]
@@ -689,11 +678,6 @@
             image_observation_time2, image_observation_time3[1], decimal=5
         )
         # assert np.all(image_observation_time2 == image_observation_time3[1])
-=======
-            image_observation_time1[0], image_observation_time3[0][0], decimal=10
-        )
-        assert np.all(image_observation_time2 == image_observation_time3[1])
->>>>>>> c005366c
         assert len(self.lens_class3.image_observer_times(t_obs=10)) == 2
 
         image_observation_time3 = self.lens_class3_analytical.image_observer_times(
