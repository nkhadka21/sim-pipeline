import os
import numpy as np
from astropy.table import Table
import astropy.units as u
from astropy.cosmology import FlatLambdaCDM
from sim_pipeline.galaxy_galaxy_lens import GalaxyGalaxyLens
from sim_pipeline.galaxy_galaxy_lens_pop import GalaxyGalaxyLensPop
from astropy.units import Quantity
from sim_pipeline.image_simulation import (
    simulate_image,
    sharp_image,
    sharp_rgb_image,
    rgb_image_from_image_list,
    point_source_image_properties,
    point_source_image,
)
import pytest


class TestImageSimulation(object):
    def setup_method(self):
        # path = os.path.dirname(sim_pipeline.__file__)

        path = os.path.dirname(__file__)
        module_path, _ = os.path.split(path)
        print(path, module_path)
        blue_one = Table.read(
            os.path.join(path, "TestData/blue_one_modified.fits"), format="fits"
        )
        red_one = Table.read(
            os.path.join(path, "TestData/red_one_modified.fits"), format="fits"
        )
        cosmo = FlatLambdaCDM(H0=70, Om0=0.3)
        self.source_dict = blue_one
        self.deflector_dict = red_one
        while True:
            gg_lens = GalaxyGalaxyLens(
                source_dict=self.source_dict,
                deflector_dict=self.deflector_dict,
                cosmo=cosmo,
            )
            if gg_lens.validity_test():
                self.gg_lens = gg_lens
                break

    def test_simulate_image(self):
        image = simulate_image(
            lens_class=self.gg_lens,
            band="g",
            num_pix=100,
            add_noise=True,
            observatory="LSST",
        )
        assert len(image) == 100

    def test_sharp_image(self):
        image = sharp_image(
            lens_class=self.gg_lens,
            band="g",
            mag_zero_point=30,
            delta_pix=0.05,
            num_pix=100,
            with_deflector=True,
        )
        assert len(image) == 100

    def test_sharp_rgb_image(self):
        image = sharp_rgb_image(
            lens_class=self.gg_lens,
            rgb_band_list=["r", "g", "i"],
            mag_zero_point=30,
            delta_pix=0.05,
            num_pix=100,
        )
        assert len(image) == 100

    def test_rgb_image_from_image_list(self):
        image_g = sharp_image(
            lens_class=self.gg_lens,
            band="g",
            mag_zero_point=30,
            delta_pix=0.05,
            num_pix=100,
            with_deflector=True,
        )
        image_r = sharp_image(
            lens_class=self.gg_lens,
            band="r",
            mag_zero_point=30,
            delta_pix=0.05,
            num_pix=100,
            with_deflector=True,
        )
        image_b = sharp_image(
            lens_class=self.gg_lens,
            band="i",
            mag_zero_point=30,
            delta_pix=0.05,
            num_pix=100,
            with_deflector=True,
        )
        image_list = [image_r, image_g, image_b]
        image = rgb_image_from_image_list(image_list, 0.5)
        assert len(image) == 100


@pytest.fixture
def quasar_lens_pop_instance():
    cosmo = FlatLambdaCDM(H0=70, Om0=0.3)
    sky_area = Quantity(value=0.1, unit="deg2")
<<<<<<< HEAD
    return GalaxyGalaxyLensPop(deflector_type="all-galaxies",
    source_type="quasars",
    kwargs_deflector_cut=None,
    kwargs_source_cut=None,
    kwargs_quasars={'number': 50000, 
         'z_min': 0.1, 'z_max': 5, 'm_min': 17, 'm_max': 23},
    kwargs_mass2light=None,
    skypy_config=None,
    sky_area=sky_area,
    cosmo=cosmo)
=======
    return GalaxyGalaxyLensPop(
        deflector_type="all-galaxies",
        source_type="quasars",
        kwargs_deflector_cut=None,
        kwargs_source_cut=None,
        kwargs_mass2light=None,
        skypy_config=None,
        sky_area=sky_area,
        cosmo=cosmo,
    )

>>>>>>> bf4f24ad

def test_point_source_image_properties(quasar_lens_pop_instance):
    kwargs_lens_cut = {"min_image_separation": 0.8, "max_image_separation": 10}
    lens_class = quasar_lens_pop_instance.select_lens_at_random(**kwargs_lens_cut)
    result = point_source_image_properties(
        lens_class=lens_class, band="i", mag_zero_point=27, delta_pix=0.2, num_pix=101
    )

    expected_columns = [
        "deflector_pix",
        "image_pix",
        "ra_image",
        "dec_image",
        "image_amplitude",
        "image_magnitude",
        "radec_at_xy_0",
    ]
    assert result.colnames[0] == expected_columns[0]
    assert result.colnames[1] == expected_columns[1]
    assert result.colnames[2] == expected_columns[2]
    assert result.colnames[3] == expected_columns[3]
    assert result.colnames[4] == expected_columns[4]
    assert result.colnames[5] == expected_columns[5]
    assert result.colnames[6] == expected_columns[6]


def test_point_source_image(quasar_lens_pop_instance):
    kwargs_lens_cut = {"min_image_separation": 0.8, "max_image_separation": 10}
    lens_class = quasar_lens_pop_instance.select_lens_at_random(**kwargs_lens_cut)
    image_data = point_source_image_properties(
        lens_class=lens_class, band="i", mag_zero_point=27, delta_pix=0.2, num_pix=101
    )
    number = len(image_data["image_pix"])
    path = os.path.dirname(__file__)
<<<<<<< HEAD
    
    psf_image_1 = [np.load(os.path.join(path, "TestData/psf_kernels_for_image_1.npy"))]
    psf_kernels = psf_image_1[:-1]
    psf_kernels.extend([psf_image_1[-1]] * number)
    

    time = np.linspace(0, 10, 4)*u.day
    variability = {'time': time, 
        'variability_model': 'sinusoidal', 'kwargs_variability': {'amp': 1.0, 'freq': 0.5}}
    # Call the function to get the result
    result1 = point_source_image(lens_class = lens_class, band = 'i', 
            mag_zero_point = 27, delta_pix = 0.2, num_pix = 101, 
            psf_kernels = psf_kernels, variability = variability)
    result2 = point_source_image(lens_class = lens_class, band = 'i', 
            mag_zero_point = 27, delta_pix = 0.2, num_pix = 101, 
            psf_kernels = psf_kernels, variability = None)
    
=======
    # module_path, _ = os.path.split(path)
    # print(path, module_path)
    psf_image_1 = [
        np.loadtxt(
            os.path.join(path, "TestData/psf_kernels_for_image_1.txt"), unpack=True
        )
    ]
    psf_kernels = psf_image_1[:-1]
    psf_kernels.extend([psf_image_1[-1]] * number)

    # psf_image_2 = np.loadtxt('/data/dp0/psf_kernels_for_image_2.txt', unpack = True)
    # psf_deflector = np.loadtxt('/data/dp0/psf_kernels_for_deflector.txt',
    # unpack = True)
    # psf_kernels = [psf_image_1, psf_image_2, psf_deflector]

    time = np.linspace(0, 10, 4)
    variability = {"time": time, "function": sinusoidal_variability}
    # Call the function to get the result
    result1 = point_source_image(
        lens_class=lens_class,
        band="i",
        mag_zero_point=27,
        delta_pix=0.2,
        num_pix=101,
        psf_kernels=psf_kernels,
        variability=variability,
        lensed=True,
    )
    result2 = point_source_image(
        lens_class=lens_class,
        band="i",
        mag_zero_point=27,
        delta_pix=0.2,
        num_pix=101,
        psf_kernels=psf_kernels,
        variability=None,
        lensed=True,
    )

>>>>>>> bf4f24ad
    assert len(result1[0]) == len(time)
    assert len(result2) == number


if __name__ == "__main__":
    pytest.main()<|MERGE_RESOLUTION|>--- conflicted
+++ resolved
@@ -108,7 +108,6 @@
 def quasar_lens_pop_instance():
     cosmo = FlatLambdaCDM(H0=70, Om0=0.3)
     sky_area = Quantity(value=0.1, unit="deg2")
-<<<<<<< HEAD
     return GalaxyGalaxyLensPop(deflector_type="all-galaxies",
     source_type="quasars",
     kwargs_deflector_cut=None,
@@ -119,19 +118,6 @@
     skypy_config=None,
     sky_area=sky_area,
     cosmo=cosmo)
-=======
-    return GalaxyGalaxyLensPop(
-        deflector_type="all-galaxies",
-        source_type="quasars",
-        kwargs_deflector_cut=None,
-        kwargs_source_cut=None,
-        kwargs_mass2light=None,
-        skypy_config=None,
-        sky_area=sky_area,
-        cosmo=cosmo,
-    )
-
->>>>>>> bf4f24ad
 
 def test_point_source_image_properties(quasar_lens_pop_instance):
     kwargs_lens_cut = {"min_image_separation": 0.8, "max_image_separation": 10}
@@ -166,7 +152,6 @@
     )
     number = len(image_data["image_pix"])
     path = os.path.dirname(__file__)
-<<<<<<< HEAD
     
     psf_image_1 = [np.load(os.path.join(path, "TestData/psf_kernels_for_image_1.npy"))]
     psf_kernels = psf_image_1[:-1]
@@ -184,47 +169,6 @@
             mag_zero_point = 27, delta_pix = 0.2, num_pix = 101, 
             psf_kernels = psf_kernels, variability = None)
     
-=======
-    # module_path, _ = os.path.split(path)
-    # print(path, module_path)
-    psf_image_1 = [
-        np.loadtxt(
-            os.path.join(path, "TestData/psf_kernels_for_image_1.txt"), unpack=True
-        )
-    ]
-    psf_kernels = psf_image_1[:-1]
-    psf_kernels.extend([psf_image_1[-1]] * number)
-
-    # psf_image_2 = np.loadtxt('/data/dp0/psf_kernels_for_image_2.txt', unpack = True)
-    # psf_deflector = np.loadtxt('/data/dp0/psf_kernels_for_deflector.txt',
-    # unpack = True)
-    # psf_kernels = [psf_image_1, psf_image_2, psf_deflector]
-
-    time = np.linspace(0, 10, 4)
-    variability = {"time": time, "function": sinusoidal_variability}
-    # Call the function to get the result
-    result1 = point_source_image(
-        lens_class=lens_class,
-        band="i",
-        mag_zero_point=27,
-        delta_pix=0.2,
-        num_pix=101,
-        psf_kernels=psf_kernels,
-        variability=variability,
-        lensed=True,
-    )
-    result2 = point_source_image(
-        lens_class=lens_class,
-        band="i",
-        mag_zero_point=27,
-        delta_pix=0.2,
-        num_pix=101,
-        psf_kernels=psf_kernels,
-        variability=None,
-        lensed=True,
-    )
-
->>>>>>> bf4f24ad
     assert len(result1[0]) == len(time)
     assert len(result2) == number
 
