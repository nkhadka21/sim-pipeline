import pytest
import numpy as np
from astropy.units import Quantity
from astropy.cosmology import FlatLambdaCDM
from slsim.Sources.SupernovaeCatalog.supernovae_sample import SupernovaeCatalog

sn_type = "Ia"
band_list = ["r"]
lightcurve_time = np.linspace(-20, 100, 500)
absolute_mag_band = "bessellb"
mag_zpsys = "AB"
skypy_config = None
sky_area = Quantity(0.001, unit="deg2")
absolute_mag = None
cosmo = FlatLambdaCDM(H0=70, Om0=0.3)


class TestSupernovaeCatalog:
    @pytest.fixture(autouse=True)
    def setup(self):
        self.supernovae_catalog = SupernovaeCatalog(
            sn_type=sn_type,
            band_list=band_list,
            lightcurve_time=lightcurve_time,
            absolute_mag_band=absolute_mag_band,
            mag_zpsys=mag_zpsys,
            cosmo=cosmo,
            skypy_config=skypy_config,
            sky_area=sky_area,
            absolute_mag=absolute_mag,
        )

    def test_host_galaxy_catalog(self):
        result = self.supernovae_catalog.host_galaxy_catalog()
        assert all(result["z"] <= 0.9329)

    def test_supernovae_catalog(self):
        result = self.supernovae_catalog.supernovae_catalog()
        result2 = self.supernovae_catalog.supernovae_catalog(host_galaxy=False)
        assert "MJD" in result.colnames
        assert "ps_mag_r" in result.colnames
        assert "z" in result.colnames
        assert len(result2.colnames) == 3
<<<<<<< HEAD
=======
        with pytest.raises(ValueError):
            self.supernovae_catalog.supernovae_catalog(host_galaxy=False)
        with pytest.raises(ValueError):
            self.supernovae_catalog.supernovae_catalog(
                redshift=np.array([0.2, 0.3, 0.5]), host_galaxy=True
            )
>>>>>>> 94b08c58

    def test_supernovae_host_galaxy_offset(self):
        ra_off, dec_off = self.supernovae_catalog.supernovae_host_galaxy_offset(5)
        assert max(ra_off) <= 5
        assert min(ra_off) >= -5
        assert max(dec_off) <= 5
        assert min(dec_off) >= -5


if __name__ == "__main__":
    pytest.main()<|MERGE_RESOLUTION|>--- conflicted
+++ resolved
@@ -41,15 +41,12 @@
         assert "ps_mag_r" in result.colnames
         assert "z" in result.colnames
         assert len(result2.colnames) == 3
-<<<<<<< HEAD
-=======
+
         with pytest.raises(ValueError):
             self.supernovae_catalog.supernovae_catalog(host_galaxy=False)
         with pytest.raises(ValueError):
-            self.supernovae_catalog.supernovae_catalog(
-                redshift=np.array([0.2, 0.3, 0.5]), host_galaxy=True
+            self.supernovae_catalog.supernovae_catalog(host_galaxy=True
             )
->>>>>>> 94b08c58
 
     def test_supernovae_host_galaxy_offset(self):
         ra_off, dec_off = self.supernovae_catalog.supernovae_host_galaxy_offset(5)
